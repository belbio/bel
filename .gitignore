--- conflicted
+++ resolved
@@ -94,14 +94,6 @@
 .ropeproject
 
 
-<<<<<<< HEAD
-# mypy
-.mypy_cache/
-bel_lang/versions/*.json
-belbio_conf.yml
-.DS_Store
-*.sqlite
-=======
 ### Linux ###
 *~
 
@@ -169,11 +161,10 @@
 
 ### Local rules, see .gitignore.tail to override! ###
 app/common
-cache.sqlite
+.DS_Store
 *.sqlite
 /coverage
 **/belbio_conf.yml
 **/belbio_conf.yaml
 **/.env
-**/*secret*
->>>>>>> 117f0a8b
+**/*secret*