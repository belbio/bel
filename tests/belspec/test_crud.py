--- conflicted
+++ resolved
@@ -1,8 +1,4 @@
-<<<<<<< HEAD
-# Local Imports
-=======
 # Third Party
->>>>>>> 02357634
 import bel.belspec.crud
 
 
