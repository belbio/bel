# Standard Library
import json

# Third Party
# Local Imports
import bel.nanopub.validate
import pytest
from bel.schemas.nanopubs import NanopubR

# cSpell:disable

# @pytest.mark.skip(reason="Not finished with this test")
def test_validate_nanopub():

    nanopub = {
        "_key": "01DZZ0WBHER1B3MXW2TFDA2QWE",
        "nanopub": {
            "annotations": [{"id": "TAX:9606", "label": "human", "type": "Species"}],
            "assertions": [
                {
                    "object": "act(p(SPX:AKT1_HUMAN)",
                    "relation": "increases",
                    "subject": "act(p(SP:AKT1_HUMAN), ma))",
                }
            ],
            "citation": {
                "abstract": "Recently, we identified the two myeloid related protein-8 (MRP8) (S100A8) and MRP14 (S100A9) as fatty acid-binding proteins (Klempt, M., Melkonyan, H., Nacken, W., Wiesmann, D., Holtkemper, U., and Sorg, C. (1997) FEBS Lett. 408, 81-84). Here we present data that the S100A8/A9 protein complex represents the exclusive arachidonic acid-binding proteins in human neutrophils. Binding and competition studies revealed evidence that (i) fatty acid binding was dependent on the calcium concentration; (ii) fatty acid binding was specific for the protein complex formed by S100A8 and S100A9, whereas the individual components were unable to bind fatty acids; (iii) exclusively polyunsaturated fatty acids were bound by S100A8/A9, whereas saturated (palmitic acid, stearic acid) and monounsaturated fatty acids (oleic acid) as well as arachidonic acid-derived eicosanoids (15-hydroxyeicosatetraenoic acid, prostaglandin E(2), thromboxane B(2), leukotriene B(4)) were poor competitors. Stimulation of neutrophil-like HL-60 cells with phorbol 12-myristate 13-acetate led to the secretion of S100A8/A9 protein complex, which carried the released arachidonic acid. When elevation of intracellular calcium level was induced by A23187, release of arachidonic acid occurred without secretion of S100A8/A9. In view of the unusual abundance in neutrophilic cytosol (approximately 40% of cytosolic protein) our findings assign an important role for S100A8/A9 as mediator between calcium signaling and arachidonic acid effects. Further investigations have to explore the exact function of the S100A8/A9-arachidonic acid complex both inside and outside of neutrophils.",
                "authors": ["Kerkhoff, C", "Klempt, M", "Kaever, V", "Sorg, C"],
                "database": {"id": "10551823", "name": "PubMed"},
                "date_published": "1999-11-12",
                "source_name": "The Journal of biological chemistry",
                "title": "The two calcium-binding proteins, S100A8 and S100A9, are involved in the metabolism of arachidonic acid in human neutrophils.",
            },
            "evidence": "we identified the two myeloid related protein-8 (MRP8) (S100A8) and MRP14 (S100A9) as fatty acid-binding proteins",
            "id": "01DZZ0WBHER1B3MXW2TFDA2QWE",
            "metadata": {
                "gd_createTS": "2020-02-01T00:02:19.634Z",
                "gd_hash": "b9b868e675bdd8ab",
                "gd_internal_comments": "",
                "gd_rev": "_Z92MJja---",
                "gd_status": "draft",
                "gd_updateTS": "2020-02-01T00:02:19.634Z",
            },
            "schema_uri": "https://raw.githubusercontent.com/graphdati/schemas/master/nanopub_graphdati-1.0.0.json",
            "type": {"name": "BEL", "version": "2.1.1"},
        },
        "owners": [
            {
                "user_id": "auth0|5b0ec2d2157859716f2b2449",
                "first_name": "William",
                "last_name": "Hayes",
                "full_name": "William Hayes",
            }
        ],
    }

    nanopub = bel.nanopub.validate.validate(NanopubR(**nanopub), validation_level="force")

    print("DumpVar:\n", json.dumps(nanopub, indent=4))

    assert nanopub["nanopub"]["assertions"][0]["validation"]["status"] == "Error"
    assert (
        nanopub["nanopub"]["assertions"][0]["validation"]["errors"][0]["msg"]
        == "Too many close parentheses at index 25"
    )
    assert (
        nanopub["nanopub"]["assertions"][0]["validation"]["errors"][0]["visual"]
        == 'act(p(SP:AKT1_HUMAN), ma)<span class="accentuate">)</span> increases act(p(SPX:AKT1_HUMAN)'
    )

    print("DumpVar:\n", json.dumps(nanopub, indent=4))

    assert any(
        [
            error
            for assertion in nanopub["nanopub"]["assertions"]
            for error in assertion["validation"]["errors"]
            if error["msg"] == "Too many close parentheses at index 25"
        ]
    )

    assert any(
        [
            error
            for assertion in nanopub["nanopub"]["assertions"]
            for error in assertion["validation"]["errors"]
            if error["msg"] == "No matching close parenthesis to open parenthesis at index 40"
        ]
    )

    assert any(
        [
            error
            for assertion in nanopub["nanopub"]["assertions"]
            for error in assertion["validation"]["errors"]
            if error["msg"]
            == "Invalid BEL Assertion function act(p(SP:AKT1_HUMAN), ma) - problem with function signatures: Missing position_dependent arguments for activity signature: 0"
        ]
    )

    assert any(
        [
            warning
            for assertion in nanopub["nanopub"]["assertions"]
            for warning in assertion["validation"]["warnings"]
            if warning["msg"]
            == "Invalid Term - Assertion term SPX:AKT1_HUMAN allowable entity types: ['Protein'] do not match API term entity types: []"
        ]
    )


def test_validate_nanopub_2():

<<<<<<< HEAD
    nanopub = {
        "rev": "_acEDvY----",
=======
def test_validate_nanopub2():
    """Test nanopub validation using provided nanopub"""

    nanopub = {
        "rev": "_bFgy2ee--_",
>>>>>>> 02357634
        "owners": [
            {
                "user_id": "01dyjx9yy6jkkfwsfm15ndnry0",
                "first_name": "William",
                "last_name": "Hayes",
                "full_name": "William Hayes",
            }
        ],
<<<<<<< HEAD
        "is_deleted": false,
        "is_archived": null,
        "is_public": false,
        "source_url": "http://nanopubstore.dev.biodati.test/nanopub/01E7GHNPM8GNEQE2K8XB9EJZKB",
=======
        "is_deleted": False,
        "is_public": False,
        "source_url": "http://nanopubstore.dev.biodati.test/nanopub/01EHQ1SJ1FZW9SZ8QW2TWQG4CN",
>>>>>>> 02357634
        "nanopub": {
            "type": {"name": "BEL", "version": "2.1.2"},
            "citation": {
                "authors": [
<<<<<<< HEAD
                    "Palsson-McDermott, Eva M",
                    "Curtis, Anne M",
                    "Goel, Gautam",
                    "Lauterbach, Mario A R",
                    "Sheedy, Frederick J",
                    "Gleeson, Laura E",
                    "van den Bosch, Mirjam W M",
                    "Quinn, Susan R",
                    "Domingo-Fernandez, Raquel",
                    "Johnston, Daniel G W",
                    "Jiang, Jian-Kang",
                    "Jiang, Jain-Kang",
                    "Israelsen, William J",
                    "Keane, Joseph",
                    "Thomas, Craig",
                    "Clish, Clary",
                    "Vander Heiden, Matthew",
                    "Vanden Heiden, Matthew",
                    "Xavier, Ramnik J",
                    "O'Neill, Luke A J",
                ],
                "database": {"name": "PubMed", "id": "  25565206"},
                "reference": null,
                "title": "Pyruvate kinase M2 regulates Hif-1α activity and IL-1β induction and is a critical determinant of the warburg effect in LPS-activated macrophages.",
                "source_name": "Cell metabolism",
                "date_published": "2015-01-06",
                "abstract": "Macrophages activated by the TLR4 agonist LPS undergo dramatic changes in their metabolic activity. We here show that LPS induces expression of the key metabolic regulator Pyruvate Kinase M2 (PKM2). Activation of PKM2 using two well-characterized small molecules, DASA-58 and TEPP-46, inhibited LPS-induced Hif-1α and IL-1β, as well as the expression of a range of other Hif-1α-dependent genes. Activation of PKM2 attenuated an LPS-induced proinflammatory M1 macrophage phenotype while promoting traits typical of an M2 macrophage. We show that LPS-induced PKM2 enters into a complex with Hif-1α, which can directly bind to the IL-1β promoter, an event that is inhibited by activation of PKM2. Both compounds inhibited LPS-induced glycolytic reprogramming and succinate production. Finally, activation of PKM2 by TEPP-46 in vivo inhibited LPS and Salmonella typhimurium-induced IL-1β production, while boosting production of IL-10. PKM2 is therefore a critical determinant of macrophage activation by LPS, promoting the inflammatory response.",
            },
            "assertions": [
                {
                    "subject": "p(akt)",
                    "relation": "increases",
                    "object": "p(akt)",
                    "validation": {"status": "Processing"},
                    "str": "p(akt) increases p(akt)",
                    "hash": "12257757526295164245",
                }
            ],
            "id": "01E7GHNPM8GNEQE2K8XB9EJZKB",
            "schema_uri": "https://raw.githubusercontent.com/belbio/schemas/master/schemas/nanopub_bel-1.1.0.yaml",
            "annotations": [
                {
                    "type": "Species",
                    "label": "human",
                    "id": "TAX:9606",
=======
                    "Roucou, Xavier",
                    "Rostovtseva, Tatiana",
                    "Montessuit, Sylvie",
                    "Martinou, Jean-Claude",
                    "Antonsson, Bruno",
                ],
                "database": {"name": "PubMed", "id": "11964155"},
                "title": "Bid induces cytochrome c-impermeable Bax channels in liposomes.",
                "source_name": "The Biochemical journal",
                "date_published": "2002-05-01",
                "abstract": "Bax is a proapoptotic member of the Bcl-2 family of proteins. The Bax protein is dormant in the cytosol of normal cells and is activated upon induction of apoptosis. In apoptotic cells, Bax gets translocated to mitochondria, inserts into the outer membrane, oligomerizes and triggers the release of cytochrome c, possibly by channel formation. The BH3 domain-only protein Bid induces a conformational change in Bax before its insertion into the outer membrane. The mechanism by which Bid promotes Bax activation is not understood, and whether Bid is the only protein required for Bax activation is unclear. Here we report that recombinant full-length Bax (Bax(FL)) does not form channels in lipid bilayers when purified as a monomer. In contrast, in the presence of Bid cut with caspase 8 (cut Bid), Bax forms ionic channels in liposomes and planar bilayers. This channel-forming activity requires an interaction between cut Bid and Bax, and is inhibited by Bcl-x(L). Moreover, in the absence of the putative transmembrane C-terminal domain, Bax does not form ionic channels in the presence of cut Bid. Cut Bid does not induce Bax oligomerization in liposomes and the Bax channels formed in the presence of cut Bid are not large enough to permeabilize vesicles to cytochrome c. In conclusion, our results suggest that monomeric Bax(FL) can form channels only in the presence of cut Bid. Cut Bid by itself is unable to induce Bax oligomerization in lipid membranes. It is suggested that another factor that might be present in mitochondria is required for Bax oligomerization.",
                "comments": " ",
            },
            "assertions": [
                {"subject": "", "relation": "", "object": "a(MESH:D014867!Water)"},
                {
                    "subject": "a(CHEBI:15428!glycine)",
                    "relation": "",
                    "object": "",
                    "validation": {"status": "Good", "errors": None},
                },
            ],
            "id": "01EHQ1SJ1FZW9SZ8QW2TWQG4CN",
            "schema_uri": "https://raw.githubusercontent.com/belbio/schemas/master/schemas/nanopub_bel-1.1.0.yaml",
            "annotations": [
                {
                    "type": "",
                    "label": "Ion Channels",
                    "id": "MESH:D007473",
>>>>>>> 02357634
                    "validation": {
                        "status": "Warning",
                        "errors": [
                            {
                                "type": "Annotation",
                                "severity": "Warning",
                                "label": "Annotation-Warning",
<<<<<<< HEAD
                                "msg": "Annotation term: TAX:9606 not found in database",
                                "visual": null,
                                "visual_pairs": null,
                                "index": 0,
                            }
                        ],
                        "validation_target": null,
                    },
                    "str": "Species TAX:9606",
                    "hash": "7430120383187917444",
                }
=======
                                "msg": "Annotation type:  for MESH:D007473 does not match annotation types in database: []",
                                "visual": None,
                                "visual_pairs": None,
                                "index": 0,
                            }
                        ],
                        "validation_target": None,
                    },
                    "hash": "1759921126727370510",
                    "str": "MESH:D007473",
                },
                {
                    "type": "Species",
                    "label": "human",
                    "id": "TAX:9606",
                    "validation": {"status": "Good", "errors": None, "validation_target": None},
                    "hash": "7430120383187917444",
                    "str": "Species TAX:9606",
                },
>>>>>>> 02357634
            ],
            "evidence": "",
            "metadata": {
                "collections": [],
                "gd_status": "draft",
<<<<<<< HEAD
                "gd_createTS": "2020-05-04T19:12:45.699Z",
                "gd_updateTS": "2020-05-04T19:12:45.699Z",
                "gd_validation": {"status": "Good"},
                "gd_hash": "c6798ab1f7bf62be",
=======
                "gd_createTS": "2020-09-08T14:26:54.114Z",
                "gd_updateTS": "2020-09-10T15:49:14.361Z",
                "gd_validation": {"status": "Good"},
                "gd_hash": "8637bb93aa2bf8fe",
>>>>>>> 02357634
                "gd_creator": "01dyjx9yy6jkkfwsfm15ndnry0",
                "gd_internal_comments": "",
            },
        },
    }

<<<<<<< HEAD
    nanopub = bel.nanopub.validate.validate(nanopub, validation_level="force")

    print("DumpVar:\n", json.dumps(nanopub, indent=4))

    assert False
=======
    nanopub_validated = bel.nanopub.validate.validate(nanopub, validation_level="force")

    print("Validated Nanopub:\n", json.dumps(nanopub_validated, indent=4))

    assert (
        nanopub["nanopub"]["assertions"][0]["validation"]["errors"][0]["msg"]
        == "Missing Assertion Subject or Relation"
    )
>>>>>>> 02357634
<|MERGE_RESOLUTION|>--- conflicted
+++ resolved
@@ -68,59 +68,12 @@
         == 'act(p(SP:AKT1_HUMAN), ma)<span class="accentuate">)</span> increases act(p(SPX:AKT1_HUMAN)'
     )
 
-    print("DumpVar:\n", json.dumps(nanopub, indent=4))
 
-    assert any(
-        [
-            error
-            for assertion in nanopub["nanopub"]["assertions"]
-            for error in assertion["validation"]["errors"]
-            if error["msg"] == "Too many close parentheses at index 25"
-        ]
-    )
-
-    assert any(
-        [
-            error
-            for assertion in nanopub["nanopub"]["assertions"]
-            for error in assertion["validation"]["errors"]
-            if error["msg"] == "No matching close parenthesis to open parenthesis at index 40"
-        ]
-    )
-
-    assert any(
-        [
-            error
-            for assertion in nanopub["nanopub"]["assertions"]
-            for error in assertion["validation"]["errors"]
-            if error["msg"]
-            == "Invalid BEL Assertion function act(p(SP:AKT1_HUMAN), ma) - problem with function signatures: Missing position_dependent arguments for activity signature: 0"
-        ]
-    )
-
-    assert any(
-        [
-            warning
-            for assertion in nanopub["nanopub"]["assertions"]
-            for warning in assertion["validation"]["warnings"]
-            if warning["msg"]
-            == "Invalid Term - Assertion term SPX:AKT1_HUMAN allowable entity types: ['Protein'] do not match API term entity types: []"
-        ]
-    )
-
-
-def test_validate_nanopub_2():
-
-<<<<<<< HEAD
-    nanopub = {
-        "rev": "_acEDvY----",
-=======
 def test_validate_nanopub2():
     """Test nanopub validation using provided nanopub"""
 
     nanopub = {
         "rev": "_bFgy2ee--_",
->>>>>>> 02357634
         "owners": [
             {
                 "user_id": "01dyjx9yy6jkkfwsfm15ndnry0",
@@ -129,67 +82,13 @@
                 "full_name": "William Hayes",
             }
         ],
-<<<<<<< HEAD
-        "is_deleted": false,
-        "is_archived": null,
-        "is_public": false,
-        "source_url": "http://nanopubstore.dev.biodati.test/nanopub/01E7GHNPM8GNEQE2K8XB9EJZKB",
-=======
         "is_deleted": False,
         "is_public": False,
         "source_url": "http://nanopubstore.dev.biodati.test/nanopub/01EHQ1SJ1FZW9SZ8QW2TWQG4CN",
->>>>>>> 02357634
         "nanopub": {
             "type": {"name": "BEL", "version": "2.1.2"},
             "citation": {
                 "authors": [
-<<<<<<< HEAD
-                    "Palsson-McDermott, Eva M",
-                    "Curtis, Anne M",
-                    "Goel, Gautam",
-                    "Lauterbach, Mario A R",
-                    "Sheedy, Frederick J",
-                    "Gleeson, Laura E",
-                    "van den Bosch, Mirjam W M",
-                    "Quinn, Susan R",
-                    "Domingo-Fernandez, Raquel",
-                    "Johnston, Daniel G W",
-                    "Jiang, Jian-Kang",
-                    "Jiang, Jain-Kang",
-                    "Israelsen, William J",
-                    "Keane, Joseph",
-                    "Thomas, Craig",
-                    "Clish, Clary",
-                    "Vander Heiden, Matthew",
-                    "Vanden Heiden, Matthew",
-                    "Xavier, Ramnik J",
-                    "O'Neill, Luke A J",
-                ],
-                "database": {"name": "PubMed", "id": "  25565206"},
-                "reference": null,
-                "title": "Pyruvate kinase M2 regulates Hif-1α activity and IL-1β induction and is a critical determinant of the warburg effect in LPS-activated macrophages.",
-                "source_name": "Cell metabolism",
-                "date_published": "2015-01-06",
-                "abstract": "Macrophages activated by the TLR4 agonist LPS undergo dramatic changes in their metabolic activity. We here show that LPS induces expression of the key metabolic regulator Pyruvate Kinase M2 (PKM2). Activation of PKM2 using two well-characterized small molecules, DASA-58 and TEPP-46, inhibited LPS-induced Hif-1α and IL-1β, as well as the expression of a range of other Hif-1α-dependent genes. Activation of PKM2 attenuated an LPS-induced proinflammatory M1 macrophage phenotype while promoting traits typical of an M2 macrophage. We show that LPS-induced PKM2 enters into a complex with Hif-1α, which can directly bind to the IL-1β promoter, an event that is inhibited by activation of PKM2. Both compounds inhibited LPS-induced glycolytic reprogramming and succinate production. Finally, activation of PKM2 by TEPP-46 in vivo inhibited LPS and Salmonella typhimurium-induced IL-1β production, while boosting production of IL-10. PKM2 is therefore a critical determinant of macrophage activation by LPS, promoting the inflammatory response.",
-            },
-            "assertions": [
-                {
-                    "subject": "p(akt)",
-                    "relation": "increases",
-                    "object": "p(akt)",
-                    "validation": {"status": "Processing"},
-                    "str": "p(akt) increases p(akt)",
-                    "hash": "12257757526295164245",
-                }
-            ],
-            "id": "01E7GHNPM8GNEQE2K8XB9EJZKB",
-            "schema_uri": "https://raw.githubusercontent.com/belbio/schemas/master/schemas/nanopub_bel-1.1.0.yaml",
-            "annotations": [
-                {
-                    "type": "Species",
-                    "label": "human",
-                    "id": "TAX:9606",
-=======
                     "Roucou, Xavier",
                     "Rostovtseva, Tatiana",
                     "Montessuit, Sylvie",
@@ -219,7 +118,6 @@
                     "type": "",
                     "label": "Ion Channels",
                     "id": "MESH:D007473",
->>>>>>> 02357634
                     "validation": {
                         "status": "Warning",
                         "errors": [
@@ -227,19 +125,6 @@
                                 "type": "Annotation",
                                 "severity": "Warning",
                                 "label": "Annotation-Warning",
-<<<<<<< HEAD
-                                "msg": "Annotation term: TAX:9606 not found in database",
-                                "visual": null,
-                                "visual_pairs": null,
-                                "index": 0,
-                            }
-                        ],
-                        "validation_target": null,
-                    },
-                    "str": "Species TAX:9606",
-                    "hash": "7430120383187917444",
-                }
-=======
                                 "msg": "Annotation type:  for MESH:D007473 does not match annotation types in database: []",
                                 "visual": None,
                                 "visual_pairs": None,
@@ -259,36 +144,21 @@
                     "hash": "7430120383187917444",
                     "str": "Species TAX:9606",
                 },
->>>>>>> 02357634
             ],
             "evidence": "",
             "metadata": {
                 "collections": [],
                 "gd_status": "draft",
-<<<<<<< HEAD
-                "gd_createTS": "2020-05-04T19:12:45.699Z",
-                "gd_updateTS": "2020-05-04T19:12:45.699Z",
-                "gd_validation": {"status": "Good"},
-                "gd_hash": "c6798ab1f7bf62be",
-=======
                 "gd_createTS": "2020-09-08T14:26:54.114Z",
                 "gd_updateTS": "2020-09-10T15:49:14.361Z",
                 "gd_validation": {"status": "Good"},
                 "gd_hash": "8637bb93aa2bf8fe",
->>>>>>> 02357634
                 "gd_creator": "01dyjx9yy6jkkfwsfm15ndnry0",
                 "gd_internal_comments": "",
             },
         },
     }
 
-<<<<<<< HEAD
-    nanopub = bel.nanopub.validate.validate(nanopub, validation_level="force")
-
-    print("DumpVar:\n", json.dumps(nanopub, indent=4))
-
-    assert False
-=======
     nanopub_validated = bel.nanopub.validate.validate(nanopub, validation_level="force")
 
     print("Validated Nanopub:\n", json.dumps(nanopub_validated, indent=4))
@@ -296,5 +166,4 @@
     assert (
         nanopub["nanopub"]["assertions"][0]["validation"]["errors"][0]["msg"]
         == "Missing Assertion Subject or Relation"
-    )
->>>>>>> 02357634
+    )