--- conflicted
+++ resolved
@@ -108,17 +108,11 @@
 
     print("Errors", ast.errors)
 
-<<<<<<< HEAD
-    assert ast.errors == [
-        ("WARNING", "Unknown namespace 'missing' at position 0 for function proteinAbundance")
-    ]
-=======
     assert (
         ast.errors[0].msg
         == "Unknown namespace value 'missing:AKT1' for the proteinAbundance function at position 2"
     )
     assert ast.errors[0].severity == "Warning"
->>>>>>> 02357634
 
 
 def test_validate_empty_function():
@@ -183,22 +177,6 @@
     "test_input,expected",
     [
         ("p(HGNC:HRAS, pmod(Ac))", []),
-<<<<<<< HEAD
-        (
-            "p(HGNC:HRAS, pmod(Ac, , 473))",
-            [("ERROR", "String Argument 473 not found in ['AminoAcid'] default BEL namespaces")],
-        ),
-        (
-            "p(HGNC:HRAS, pmod(,,473))",
-            [
-                (
-                    "ERROR",
-                    "String Argument 473 not found in ['ProteinModification'] default BEL namespaces",
-                )
-            ],
-        ),
-=======
->>>>>>> 02357634
         ("p(HGNC:HRAS, pmod(Ac, S, 473))", []),
         ("p(HGNC:HRAS, pmod(Ac, Ser, 473))", []),
     ],
@@ -411,17 +389,6 @@
         ("complex(p(HGNC:IL12B), p(HGNC:IL12A))", "complex(p(EG:3592!IL12A), p(EG:3593!IL12B))"),
         (
             'complex(loc(GO:"extracellular space"), p(HGNC:IL12A), p(EG:207), p(HGNC:IL12B))',
-<<<<<<< HEAD
-            "complex(p(EG:207), p(EG:3592), p(EG:3593), loc(GO:0005615))",
-        ),
-        (
-            'complex(p(HGNC:MTOR), a(CHEBI:"phosphatidic acid"), a(CHEBI:sirolimus))',
-            "complex(a(CHEBI:16337), a(CHEBI:9168), p(EG:2475))",
-        ),
-        (
-            'rxn(reactants(a(CHEBI:hypoxanthine), a(CHEBI:water), a(CHEBI:dioxygen)), products(a(CHEBI:xanthine), a(CHEBI:"hydrogen peroxide"))',
-            "rxn(reactants(a(CHEBI:15377), a(CHEBI:15379), a(CHEBI:17368)), products(a(CHEBI:15318), a(CHEBI:16240)))",
-=======
             'complex(p(EG:207!AKT1), p(EG:3592!IL12A), p(EG:3593!IL12B), loc(GO:0005615!"extracellular space"))',
         ),
         (
@@ -431,7 +398,6 @@
         (
             'rxn(reactants(a(CHEBI:hypoxanthine), a(CHEBI:water), a(CHEBI:dioxygen)), products(a(CHEBI:xanthine), a(CHEBI:"hydrogen peroxide"))',
             'rxn(reactants(a(CHEBI:15377!water), a(CHEBI:15379!dioxygen), a(CHEBI:17368!hypoxanthine)), products(a(CHEBI:15318!xanthine), a(CHEBI:16240!"hydrogen peroxide")))',
->>>>>>> 02357634
         ),
         (
             "p(HGNC:MAPK1, pmod(Ph, Thr, 185), pmod(Ph, Tyr, 187), pmod(Ph))",
