#!/usr/bin/env python
# -*- coding: utf-8 -*-

"""
Pubmed related utilities

Given PMID - collect Pubmed data and Pubtator Bioconcepts used for the BELMgr
or enhancing BEL Nanopubs
"""

# Standard Library
import asyncio
import copy
import datetime
import re
from typing import Any, Mapping, MutableMapping
<<<<<<< HEAD

# Third Party Imports
import cachetools
import httpx
from loguru import logger
from lxml import etree
=======
>>>>>>> 02357634

# Third Party
# Local Imports
import bel.core.settings as settings
import bel.terms.terms
<<<<<<< HEAD
from bel.core.utils import http_client, url_path_param_quoting
=======
import cachetools
import httpx
from bel.core.utils import http_client, url_path_param_quoting

# Third Party Imports
from loguru import logger
from lxml import etree
>>>>>>> 02357634

# Replace PMID
PUBMED_TMPL = "https://eutils.ncbi.nlm.nih.gov/entrez/eutils/efetch.fcgi?db=pubmed&retmode=xml&id="

# https://www.ncbi.nlm.nih.gov/research/pubtator-api/publications/export/biocjson?pmids=28483577,28483578,28483579

PUBTATOR_URL = (
    "https://www.ncbi.nlm.nih.gov/research/pubtator-api/publications/export/biocjson?pmids="
)

pubtator_ns_convert = {
    "CHEBI": "CHEBI",
    "Species": "TAX",
    "Gene": "EG",
    "Chemical": "MESH",
    "Disease": "MESH",
}

pubtator_entity_convert = {"Chemical": "Abundance", "Gene": "Gene", "Disease": "Pathology"}
pubtator_annotation_convert = {"Disease": "Pathology"}
pubtator_known_types = [key for key in pubtator_ns_convert.keys()]


def node_text(node):
    """Needed for things like abstracts which have internal tags (see PMID:27822475)"""

    if node.text:
        result = node.text
    else:
        result = ""
    for child in node:
        if child.tail is not None:
            result += child.tail
    return result


@cachetools.cached(cachetools.TTLCache(maxsize=200, ttl=3600))
def get_pubtator_url(pmid):
    """Get pubtator content from url"""

    pubtator = None

    url = f"{PUBTATOR_URL}{pmid}"

    r = http_client.get(url, timeout=10)

    if r and r.status_code == 200:
        pubtator = r.json()

    else:
        logger.error(f"Cannot access Pubtator, status: {r.status_code} url: {url}")

    return pubtator


def pubtator_convert_to_key(annotation: dict) -> str:
    """Convert pubtator annotation info to key (NS:ID)"""

    ns = pubtator_ns_convert.get(annotation["infons"]["type"], None)
    id_ = annotation["infons"]["identifier"]
    id_ = id_.replace("MESH:", "")

    if ns is None:
        logger.warning("")
    return f"{ns}:{id_}"


def get_pubtator(pmid):
    """Get Pubtator Bioconcepts from Pubmed Abstract

    Re-configure the denotations into an annotation dictionary format
    and collapse duplicate terms so that their spans are in a list.
    """

    annotations = []

    pubtator = get_pubtator_url(pmid)
    if pubtator is None:
        return annotations

    known_types = ["CHEBI", "Chemical", "Disease", "Gene", "Species"]

    for passage in pubtator["passages"]:
        for annotation in passage["annotations"]:
            if annotation["infons"]["type"] not in known_types:
                continue

            key = pubtator_convert_to_key(annotation)

            annotations.append(
                {
                    "key": key,
                    "text": annotation["text"],
                    "locations": copy.copy(annotation["locations"]),
                }
            )

    return annotations


def process_pub_date(year, mon, day, medline_date):
    """Create pub_date from what Pubmed provides in Journal PubDate entry"""

    if medline_date:
        year = "0000"
        match = re.search(r"\d{4,4}", medline_date)
        if match:
            year = match.group(0)

        if year and re.match("[a-zA-Z]+", mon):
            pub_date = datetime.datetime.strptime(f"{year}-{mon}-{day}", "%Y-%b-%d").strftime(
                "%Y-%m-%d"
            )
        elif year:
            pub_date = f"{year}-{mon}-{day}"

    else:
        pub_date = None
        if year and re.match("[a-zA-Z]+", mon):
            pub_date = datetime.datetime.strptime(f"{year}-{mon}-{day}", "%Y-%b-%d").strftime(
                "%Y-%m-%d"
            )
        elif year:
            pub_date = f"{year}-{mon}-{day}"

    return pub_date


def parse_book_record(doc: dict, root) -> dict:
    """Parse Pubmed Book entry"""

    doc["title"] = next(iter(root.xpath("//BookTitle/text()")))

    doc["authors"] = []
    for author in root.xpath("//Author"):
        last_name = next(iter(author.xpath("LastName/text()")), "")
        first_name = next(iter(author.xpath("ForeName/text()")), "")
        initials = next(iter(author.xpath("Initials/text()")), "")
        if not first_name and initials:
            first_name = initials
        doc["authors"].append(f"{last_name}, {first_name}")

    pub_year = next(iter(root.xpath("//Book/PubDate/Year/text()")), None)
    pub_mon = next(iter(root.xpath("//Book/PubDate/Month/text()")), "Jan")
    pub_day = next(iter(root.xpath("//Book/PubDate/Day/text()")), "01")
    medline_date = next(iter(root.xpath("//Journal/JournalIssue/PubDate/MedlineDate/text()")), None)

    pub_date = process_pub_date(pub_year, pub_mon, pub_day, medline_date)

    doc["pub_date"] = pub_date

    for abstracttext in root.xpath("//Abstract/AbstractText"):
        abstext = node_text(abstracttext)

        label = abstracttext.get("Label", None)
        if label:
            doc["abstract"] += f"{label}: {abstext}\n"
        else:
            doc["abstract"] += f"{abstext}\n"

    doc["abstract"] = doc["abstract"].rstrip()

    return doc


def parse_journal_article_record(doc: dict, root) -> dict:
    """Parse Pubmed Journal Article record"""

    doc["title"] = next(iter(root.xpath("//ArticleTitle/text()")), "")

    # TODO https://stackoverflow.com/questions/4770191/lxml-etree-element-text-doesnt-return-the-entire-text-from-an-element
    atext = next(iter(root.xpath("//Abstract/AbstractText/text()")), "")

    for abstracttext in root.xpath("//Abstract/AbstractText"):
        abstext = node_text(abstracttext)

        label = abstracttext.get("Label", None)
        if label:
            doc["abstract"] += f"{label}: {abstext}\n"
        else:
            doc["abstract"] += f"{abstext}\n"

    doc["abstract"] = doc["abstract"].rstrip()

    doc["authors"] = []
    for author in root.xpath("//Author"):
        last_name = next(iter(author.xpath("LastName/text()")), "")
        first_name = next(iter(author.xpath("ForeName/text()")), "")
        initials = next(iter(author.xpath("Initials/text()")), "")
        if not first_name and initials:
            first_name = initials
        doc["authors"].append(f"{last_name}, {first_name}")

    pub_year = next(iter(root.xpath("//Journal/JournalIssue/PubDate/Year/text()")), None)
    pub_mon = next(iter(root.xpath("//Journal/JournalIssue/PubDate/Month/text()")), "Jan")
    pub_day = next(iter(root.xpath("//Journal/JournalIssue/PubDate/Day/text()")), "01")
    medline_date = next(iter(root.xpath("//Journal/JournalIssue/PubDate/MedlineDate/text()")), None)

    pub_date = process_pub_date(pub_year, pub_mon, pub_day, medline_date)

    doc["pub_date"] = pub_date
    doc["journal_title"] = next(iter(root.xpath("//Journal/Title/text()")), "")
    doc["joural_iso_title"] = next(iter(root.xpath("//Journal/ISOAbbreviation/text()")), "")
    doc["doi"] = next(iter(root.xpath('//ArticleId[@IdType="doi"]/text()')), None)

    doc["compounds"] = []
    for chem in root.xpath("//ChemicalList/Chemical/NameOfSubstance"):
        chem_id = chem.get("UI")
        doc["compounds"].append({"key": f"MESH:{chem_id}", "label": chem.text})

    compounds = [cmpd["key"] for cmpd in doc["compounds"]]
    doc["mesh"] = []
    for mesh in root.xpath("//MeshHeading/DescriptorName"):
        mesh_id = f"MESH:{mesh.get('UI')}"
        if mesh_id in compounds:
            continue
        doc["mesh"].append({"key": mesh_id, "label": mesh.text})

    return doc


@cachetools.cached(cachetools.TTLCache(maxsize=200, ttl=3600))
def get_pubmed_url(pmid):
    """Get pubmed url"""

    root = None

    try:
        pubmed_url = f"{PUBMED_TMPL}{str(pmid)}"

        r = http_client.get(pubmed_url)

        logger.info(f"Status {r.status_code}  URL: {pubmed_url}")

        if r.status_code == 200:
            content = r.content
            root = etree.fromstring(content)
        else:
            logger.warning(f"Could not download pubmed url: {pubmed_url}")

    except Exception as e:
        logger.warning(
            f"Bad Pubmed request, error: {str(e)}",
            url=f'{PUBMED_TMPL.replace("PMID", pmid)}',
        )

    return root


def get_pubmed(pmid: str) -> Mapping[str, Any]:
    """Get pubmed xml for pmid and convert to JSON

    Remove MESH terms if they are duplicated in the compound term set

    ArticleDate vs PubDate gets complicated: https://www.nlm.nih.gov/bsd/licensee/elements_descriptions.html see <ArticleDate> and <PubDate>
    Only getting pub_year at this point from the <PubDate> element.

    Args:
        pmid: pubmed id number as a string

    Returns:
        pubmed json
    """

    doc = {
        "abstract": "",
        "pmid": pmid,
        "title": "",
        "authors": [],
        "pub_date": "",
        "journal_iso_title": "",
        "journal_title": "",
        "doi": "",
        "compounds": [],
        "mesh": [],
    }

    root = get_pubmed_url(pmid)

    if root is None:
        return None

    try:
        doc["pmid"] = root.xpath("//PMID/text()")[0]
    except Exception as e:
        return None

    if doc["pmid"] != pmid:
        logger.error(f"Requested PMID {doc['pmid']}doesn't match record PMID {pmid}")

    if root.find("PubmedArticle") is not None:
        doc = parse_journal_article_record(doc, root)
    elif root.find("PubmedBookArticle") is not None:
        doc = parse_book_record(doc, root)

    return doc


async def async_get_normalized_terms_for_annotations(term_keys):
    """Async collection of normalized terms for annotations"""

    normalized = asyncio.gather(
        *[bel.terms.terms.async_get_normalized_terms(term_key) for term_key in term_keys]
    )

    return normalized


def get_normalized_terms_for_annotations(term_keys):

    return [bel.terms.terms.get_normalized_terms(term_key) for term_key in term_keys]


def add_annotations(pubmed):
    """Add nanopub annotations to pubmed doc

    Enhance MESH terms etc as full-fledged nanopub annotations for use by the BEL Nanopub editor
    """

    term_keys = (
        [entry["key"] for entry in pubmed.get("compounds", [])]
        + [entry["key"] for entry in pubmed.get("mesh", [])]
        + [entry["key"] for entry in pubmed.get("pubtator", [])]
    )
    term_keys = list(set(term_keys))

    terms = {}

    for entry in pubmed.get("pubtator", []):
        terms[entry["key"]] = {"key": entry["key"], "label": entry["text"]}

    for entry in pubmed.get("compounds", []):
        terms[entry["key"]] = {"key": entry["key"], "label": entry["label"]}

    for entry in pubmed.get("mesh", []):
        terms[entry["key"]] = {"key": entry["key"], "label": entry["label"]}

    # loop = asyncio.get_event_loop()
    # normalized = loop.run_until_complete(async_get_normalized_terms_for_annotations(term_keys))

    normalized = get_normalized_terms_for_annotations(terms.keys())

    normalized = sorted(normalized, key=lambda x: x["annotation_types"], reverse=True)

    pubmed["annotations"] = []

    for annotation in normalized:
<<<<<<< HEAD
        pubmed["annotations"].append(
            {
                "key": annotation["decanonical"],
                "label": annotation["label"],
                "annotation_types": annotation["annotation_types"],
            }
        )
=======

        # HACK - only show first annotation type
        if len(annotation["annotation_types"]) > 0:
            annotation_type = annotation["annotation_types"][0]
        else:
            annotation_type = ""

        if annotation.get("label", False):
            terms[annotation["original"]]["key"] = annotation["decanonical"]
            terms[annotation["original"]]["label"] = annotation["label"]
            terms[annotation["original"]]["annotation_types"] = [annotation_type]

    pubmed["annotations"] = copy.deepcopy(
        sorted(terms.values(), key=lambda x: x.get("annotation_types", []), reverse=True)
    )

    # Add missing
    for idx, annotation in enumerate(pubmed["annotations"]):
        if annotation["label"] == "":
            pubmed["annotations"][idx]["label"] = annotation["key"]
>>>>>>> 02357634

    return pubmed


def get_pubmed_for_beleditor(pmid: str, pubmed_only: bool = False) -> Mapping[str, Any]:
    """Get fully annotated pubmed doc with Pubtator and full entity/annotation_types

    Args:
        pmid: Pubmed PMID

    Returns:
        Mapping[str, Any]: pubmed dictionary
    """

    pubmed = get_pubmed(pmid)

    if pubmed is None:
        return pubmed

    if not pubmed_only:
        pubmed["pubtator"] = get_pubtator(pmid)

    # Add entity types and annotation types to annotations
    pubmed = add_annotations(pubmed)

    return pubmed


def main():

    pmid = "19894120"

    pubmed = get_pubmed_for_beleditor(pmid)


if __name__ == "__main__":
    main()<|MERGE_RESOLUTION|>--- conflicted
+++ resolved
@@ -14,23 +14,11 @@
 import datetime
 import re
 from typing import Any, Mapping, MutableMapping
-<<<<<<< HEAD
-
-# Third Party Imports
-import cachetools
-import httpx
-from loguru import logger
-from lxml import etree
-=======
->>>>>>> 02357634
 
 # Third Party
 # Local Imports
 import bel.core.settings as settings
 import bel.terms.terms
-<<<<<<< HEAD
-from bel.core.utils import http_client, url_path_param_quoting
-=======
 import cachetools
 import httpx
 from bel.core.utils import http_client, url_path_param_quoting
@@ -38,7 +26,6 @@
 # Third Party Imports
 from loguru import logger
 from lxml import etree
->>>>>>> 02357634
 
 # Replace PMID
 PUBMED_TMPL = "https://eutils.ncbi.nlm.nih.gov/entrez/eutils/efetch.fcgi?db=pubmed&retmode=xml&id="
@@ -386,15 +373,6 @@
     pubmed["annotations"] = []
 
     for annotation in normalized:
-<<<<<<< HEAD
-        pubmed["annotations"].append(
-            {
-                "key": annotation["decanonical"],
-                "label": annotation["label"],
-                "annotation_types": annotation["annotation_types"],
-            }
-        )
-=======
 
         # HACK - only show first annotation type
         if len(annotation["annotation_types"]) > 0:
@@ -415,7 +393,6 @@
     for idx, annotation in enumerate(pubmed["annotations"]):
         if annotation["label"] == "":
             pubmed["annotations"][idx]["label"] = annotation["key"]
->>>>>>> 02357634
 
     return pubmed
 
