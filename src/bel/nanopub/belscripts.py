#!/usr/bin/env python3.6
# -*- coding: utf-8 -*-

"""
Process belscripts content into nanopubs_bel-1.0.0 format for use in BEL.bio

BEL Script format documented here:

    https://wiki.openbel.org/display/BFD/BEL+Script+V2.0+Format

Notes:
    * Don't check that document and definition sections are at top of doc
    *
"""

# Standard Library
import collections
import copy
import csv
import gzip
import json
import re
import sys

<<<<<<< HEAD
# Third Party Imports
import yaml
=======
# Third Party
import yaml

# Third Party Imports
>>>>>>> 02357634
from loguru import logger

# citation fields are document type, a document name, a document reference ID, and an optional publication date, authors list and comment field

nanopub_type = {"name": "BEL", "version": "2.0.0"}


def convert_csv_str_to_list(csv_str: str) -> list:
    """Convert CSV str to list"""

    csv_str = re.sub("^\s*{", "", csv_str)
    csv_str = re.sub("}\s*$", "", csv_str)
    r = csv.reader([csv_str])
    row = list(r)[0]
    new = []
    for col in row:
        col = re.sub('^\s*"?\s*', "", col)
        col = re.sub('\s*"?\s*$', "", col)
        new.append(col)

    return new


def process_citation(citation_str: str) -> dict:
    """Parse BEL Script Citation string into nanopub_bel citation object"""

    citation_obj = {}

    citation_list = convert_csv_str_to_list(citation_str)
    (citation_type, name, doc_id, pub_date, authors, comment, *extra) = citation_list + [None] * 7
    # print(f'citation_type: {citation_type}, name: {name}, doc_id: {doc_id}, pub_date: {pub_date}, authors: {authors}, comment: {comment}')

    authors_list = []
    if authors:
        authors_list = authors.split("|")
        citation_obj["authors"] = authors_list

    if name and re.match("http?://", name):
        citation_obj["uri"] = name

    elif citation_type and citation_type.upper() == "PUBMED":
        citation_obj["database"] = {"name": "PubMed", "id": doc_id}
        if name:
            citation_obj["reference"] = name
    elif name:
        citation_obj["reference"] = name

    else:
        citation_obj["reference"] = "No reference found"

    if pub_date:
        citation_obj["date_published"] = pub_date

    if comment:
        citation_obj["comment"] = comment

    return citation_obj


def yield_metadata(nanopubs_metadata):
    """Yield nanopub metadata collected from BEL Script"""

    return {"metadata": copy.deepcopy(nanopubs_metadata)}


def split_bel_stmt(stmt: str, line_num) -> tuple:
    """Split bel statement into subject, relation, object tuple"""

    m = re.match(f"^(.*?\))\s+([a-zA-Z=\->\|:]+)\s+([\w(]+.*?)$", stmt, flags=0)
    if m:
        return (m.group(1), m.group(2), m.group(3))
    else:
        logger.info(
            f"Could not parse bel statement into components at line number: {line_num} assertion: {stmt}"
        )
        return (stmt, None, None)


def yield_nanopub(assertions, annotations, line_num):
    """Yield nanopub object"""

    if not assertions:
        return {}

    anno = copy.deepcopy(annotations)

    evidence = anno.pop("evidence", None)
    stmt_group = anno.pop("statement_group", None)
    citation = anno.pop("citation", None)

    anno_list = []
    for anno_type in anno:
        if isinstance(anno[anno_type], (list, tuple)):
            for val in anno[anno_type]:
                anno_list.append({"type": anno_type, "label": val})
        else:
            anno_list.append({"type": anno_type, "label": anno[anno_type]})

    assertions_list = []
    for assertion in assertions:
        (subj, rel, obj) = split_bel_stmt(assertion, line_num)
        assertions_list.append({"subject": subj, "relation": rel, "object": obj})

    nanopub = {
        "schema_uri": "https://raw.githubusercontent.com/belbio/schemas/master/schemas/nanopub_bel-1.0.0.yaml",
        "type": copy.deepcopy(nanopub_type),
        "annotations": copy.deepcopy(anno_list),
        "citation": copy.deepcopy(citation),
        "assertions": copy.deepcopy(assertions_list),
        "evidence": evidence,
        "metadata": {"statement_group": stmt_group},
    }

    return {"nanopub": copy.deepcopy(nanopub)}


def process_documentline(line, nanopubs_metadata):
    """Process SET DOCUMENT line in BEL script"""

    matches = re.match('SET DOCUMENT\s+(\w+)\s+=\s+"?(.*?)"?$', line)
    key = matches.group(1)
    val = matches.group(2)
    nanopubs_metadata[key] = val

    return nanopubs_metadata


def process_definition(line, nanopubs_metadata):
    """Process DEFINE line in BEL script"""

    matches = re.match('DEFINE\s+(\w+)\s+(\w+)\s+AS\s+URL\s+"(.*?)"\s*$', line)
    if matches:
        def_type = matches.group(1).lower()
        if def_type == "namespace":
            def_type = "namespaces"
        elif def_type == "annotation":
            def_type == "annotations"

        key = matches.group(2)
        val = matches.group(3)

        if def_type in nanopubs_metadata:
            nanopubs_metadata[def_type][key] = val
        else:
            nanopubs_metadata[def_type] = {key: val}

    matches = re.match("DEFINE\s+(\w+)\s+(\w+)\s+AS\s+LIST\s+{(.*?)}\s*$", line)
    if matches:
        def_type = matches.group(1).lower()
        if def_type == "namespace":
            def_type = "namespaces"
        elif def_type == "annotation":
            def_type == "annotations"

        key = matches.group(2)
        val = matches.group(3)
        vals = convert_csv_str_to_list(val)

        if def_type in nanopubs_metadata:
            nanopubs_metadata[def_type][key] = vals
        else:
            nanopubs_metadata[def_type] = {key: vals}

    return nanopubs_metadata


def process_unset(line, annotations):
    """Process UNSET lines in BEL Script"""

    matches = re.match('UNSET\s+"?(.*?)"?\s*$', line)
    if matches:
        val = matches.group(1)
        if val == "ALL" or val == "STATEMENT_GROUP":
            annotations = {}
        elif re.match("{", val):
            vals = convert_csv_str_to_list(val)
            for val in vals:
                annotations.pop(val, None)
        else:
            annotations.pop(val, None)

    else:
        logger.warn(f"Problem with UNSET line: {line}")

    return annotations


def process_set(line, annotations):
    """Convert annotations into nanopub_bel annotations format"""

    matches = re.match('SET\s+(\w+)\s*=\s*"?(.*?)"?\s*$', line)

    key = None
    if matches:
        key = matches.group(1)
        val = matches.group(2)

    if key == "STATEMENT_GROUP":
        annotations["statement_group"] = val
    elif key == "Citation":
        annotations["citation"] = process_citation(val)
    elif key.lower() == "support" or key.lower() == "evidence":
        annotations["evidence"] = val
    elif re.match("\s*{.*?}", val):
        vals = convert_csv_str_to_list(val)
        annotations[key] = vals
    else:
        annotations[key] = val

    return annotations


def set_single_line(lines):

    flag = False
    hold = ""

    for line in lines:
        if flag and re.match('.*"', line):
            line = hold + " " + line
            flag = False
            line = re.sub("\s+", " ", line)
            yield line
        elif flag:
            hold += " " + line.rstrip()

        elif re.match('SET\s*\w+\s*=\s*".*"', line):
            line = re.sub("\s+", " ", line)
            yield line
        elif re.match('SET\s*\w+\s*=\s*".*', line):
            hold = line.rstrip()
            flag = True
        else:
            line = re.sub("\s+", " ", line)
            yield line


def preprocess_belscript(lines):
    """ Convert any multi-line SET statements into single line SET statements"""

    set_flag = False
    for line in lines:
        if set_flag is False and re.match("SET", line):
            set_flag = True
            set_line = [line.rstrip()]
        # SET following SET
        elif set_flag and re.match("SET", line):
            yield f"{' '.join(set_line)}\n"
            set_line = [line.rstrip()]
        # Blank line following SET yields single line SET
        elif set_flag and re.match("\s+$", line):
            yield f"{' '.join(set_line)}\n"
            yield line
            set_flag = False

        # Append second, third, ... lines to SET
        elif set_flag:
            set_line.append(line.rstrip())
        else:
            yield line


def parse_belscript(lines):
    """Lines from the BELScript - can be an iterator or list

    yields Nanopubs in nanopubs_bel-1.0.0 format
    """

    nanopubs_metadata = {}
    annotations = {}
    assertions = []

    # # Turn a list into an iterator
    # if not isinstance(lines, collections.Iterator):
    #     lines = iter(lines)

    line_num = 0

    # for line in preprocess_belscript(lines):
    for line in set_single_line(lines):

        line_num += 1
        # Get rid of trailing comments
        line = re.sub("\/\/.*?$", "", line)

        line = line.rstrip()

        # Collapse continuation lines
        while re.search("\\\s*$", line):
            line = line.replace("\\", "") + next(lines)

        # Process lines #################################
        if re.match("\s*#", line) or re.match("\s*$", line):
            # Skip comments and empty lines
            continue
        elif re.match("SET DOCUMENT", line):
            nanopubs_metadata = process_documentline(line, nanopubs_metadata)
        elif re.match("DEFINE", line):
            nanopubs_metadata = process_definition(line, nanopubs_metadata)
        elif re.match("UNSET", line):

            # Process any assertions prior to changing annotations
            if assertions:
                yield yield_nanopub(assertions, annotations, line_num)
                assertions = []
            annotations = process_unset(line, annotations)

        elif re.match("SET", line):
            # Create nanopubs metadata prior to starting BEL Script statements section
            if nanopubs_metadata:
                yield yield_metadata(nanopubs_metadata)
                nanopubs_metadata = {}

            # Process any assertions prior to changing annotations
            if assertions:
                yield yield_nanopub(assertions, annotations, line_num)
                assertions = []

            annotations = process_set(line, annotations)

        else:
            assertions.append(line)

    # Catch any leftover bel statements
    yield_nanopub(assertions, annotations, line_num)


def main():

    with open("test.v2.bel", "r") as f:
        for doc in parse_belscript(f):
            print(json.dumps(doc, indent=4))

    quit()

    bel = 'proteinAbundance(HGNC:VHL) increases (proteinAbundance(HGNC:TNF) increases biologicalProcess(GOBP:"cell death"))'
    print(split_bel_stmt(bel))
    quit()

    citation_str = 'SET Citation = {"PubMed","Proc Natl Acad Sci U S A 1999 Feb 16 96(4) 1603-8","9990071","","",""}'
    print(process_citation(citation_str))
    quit()


if __name__ == "__main__":
    main()<|MERGE_RESOLUTION|>--- conflicted
+++ resolved
@@ -22,15 +22,8 @@
 import re
 import sys
 
-<<<<<<< HEAD
-# Third Party Imports
-import yaml
-=======
 # Third Party
 import yaml
-
-# Third Party Imports
->>>>>>> 02357634
 from loguru import logger
 
 # citation fields are document type, a document name, a document reference ID, and an optional publication date, authors list and comment field
