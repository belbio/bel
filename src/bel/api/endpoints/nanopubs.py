--- conflicted
+++ resolved
@@ -2,27 +2,16 @@
 # Standard Library
 from typing import List
 
-<<<<<<< HEAD
-# Third Party Imports
-import fastapi
-from fastapi import APIRouter, Depends, HTTPException
-from loguru import logger
-
-=======
 # Third Party
->>>>>>> 02357634
 # Local Imports
 import bel.nanopub.validate
 
-<<<<<<< HEAD
-=======
 # Third Party Imports
 import fastapi
 from bel.schemas.nanopubs import NanopubR
 from fastapi import APIRouter, Depends, HTTPException
 from loguru import logger
 
->>>>>>> 02357634
 router = APIRouter()
 
 
@@ -35,12 +24,6 @@
     validation_level:   complete - fill in any missing assertion/annotation validations
                         force - redo all validations
                         cached - only return cached/pre-generated validations
-<<<<<<< HEAD
-
-    error_level:    warning - warning and errors to be reported
-                    error - only errors to be reported
-=======
->>>>>>> 02357634
     """
 
     # Had issues with Falcon framework with bad request bodies - non-UTF8 content
