--- conflicted
+++ resolved
@@ -29,12 +29,8 @@
     completion_str: str = Query(..., description="String to use for completion"),
     size: int = Query(21, description="Number of completions to return"),
     entity_types: str = Query(
-<<<<<<< HEAD
-        "", description="Entity types for completion request, concatenated using a comma"
-=======
         "",
         description="Entity types for completion request, concatenated using a comma",
->>>>>>> 02357634
     ),
     annotation_types: str = Query(
         "",
@@ -108,20 +104,4 @@
     """Normalize term"""
 
     results = bel.terms.terms.get_normalized_terms(term_key)
-<<<<<<< HEAD
-    return results
-
-
-@router.post("/terms/import_file", include_in_schema=False)
-def import_terms(
-    email: str = Query("", description="Notification email"), terms_file: UploadFile = File(...)
-):
-    """Import terms
-
-    Add an email if you would like to be notified when the terms upload is completed.
-    """
-
-    return "Not implemented"
-=======
-    return results
->>>>>>> 02357634
+    return results