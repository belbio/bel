"""pubmed endpoints"""

# Third Party Imports
<<<<<<< HEAD
import fastapi
from fastapi import APIRouter, Depends, HTTPException, Query
from loguru import logger

# Local Imports
import bel.nanopub.pubmed
=======
# Third Party
# Local Imports
import bel.nanopub.pubmed
import fastapi
from fastapi import APIRouter, Depends, HTTPException, Query
from loguru import logger
>>>>>>> 02357634

router = APIRouter()


@router.get("/pubmed/{pmid}")
def get_pubmed_info(
    pmid: str,
    pubmed_only: bool = Query(
        False, description="If true, only return Pubmed without Pubtator results"
    ),
):
    """Get Pubmed Info"""

    pubmed = bel.nanopub.pubmed.get_pubmed_for_beleditor(pmid, pubmed_only=pubmed_only)

    if pubmed is None:
        raise HTTPException(status_code=404, detail=f"No Pubmed response for {pmid}")

    return pubmed<|MERGE_RESOLUTION|>--- conflicted
+++ resolved
@@ -1,21 +1,12 @@
 """pubmed endpoints"""
 
 # Third Party Imports
-<<<<<<< HEAD
-import fastapi
-from fastapi import APIRouter, Depends, HTTPException, Query
-from loguru import logger
-
-# Local Imports
-import bel.nanopub.pubmed
-=======
 # Third Party
 # Local Imports
 import bel.nanopub.pubmed
 import fastapi
 from fastapi import APIRouter, Depends, HTTPException, Query
 from loguru import logger
->>>>>>> 02357634
 
 router = APIRouter()
 
