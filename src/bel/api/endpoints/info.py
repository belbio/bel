--- conflicted
+++ resolved
@@ -4,22 +4,12 @@
 
 # Standard Library
 import re
-<<<<<<< HEAD
-
-# Third Party Imports
-import fastapi
-from fastapi import APIRouter, Depends
-from loguru import logger
-=======
->>>>>>> 02357634
 
 # Third Party
 # Local Imports
 import bel.core.settings as settings
 import bel.terms.terms
 
-<<<<<<< HEAD
-=======
 # Third Party Imports
 import fastapi
 from bel.__version__ import __version__ as bel_lib_version
@@ -27,7 +17,6 @@
 from fastapi import APIRouter, Depends
 from loguru import logger
 
->>>>>>> 02357634
 router = APIRouter()
 
 
