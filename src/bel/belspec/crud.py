--- conflicted
+++ resolved
@@ -1,27 +1,18 @@
 # Standard Library
 from typing import Mapping
 
-<<<<<<< HEAD
-# Third Party Imports
-import cachetools
-import semver
-from loguru import logger
-
-=======
 # Third Party
->>>>>>> 02357634
 # Local Imports
 import bel.core.settings as settings
 import bel.db.arangodb as arangodb
+import cachetools
+import semver
 from bel.belspec.enhance import create_ebnf_parser, create_enhanced_specification
 from bel.schemas.belspec import BelSpec, BelSpecVersions
 
-<<<<<<< HEAD
-=======
 # Third Party Imports
 from loguru import logger
 
->>>>>>> 02357634
 # ArangoDB handles
 bel_db = arangodb.bel_db
 bel_config_name = arangodb.bel_config_name
