# Standard Library
import copy
from typing import Any, List, Mapping

<<<<<<< HEAD
# Third Party Imports
import cachetools
import yaml

# Local Imports
import bel.belspec.crud
=======
# Third Party
# Local Imports
import bel.belspec.crud
import cachetools

# Third Party Imports
import yaml
>>>>>>> 02357634
from bel.core.utils import http_client

additional_computed_relations = [
    "hasComponent",
    "hasMember",
    "hasAssociation",
    "hasActivity",
    "hasModification",
    "hasVariant",
    "hasFragment",
    "hasLocation",
    "hasFusion",
    "hasProduct",
    "hasReactant",
]


@cachetools.cached(cachetools.TTLCache(maxsize=1, ttl=600))
def get_all_relations(version: str):
    """Get all relations - long and short"""

    belspec = bel.belspec.crud.get_enhanced_belspec(version)

    return belspec["relations"]["list"]


@cachetools.cached(cachetools.TTLCache(maxsize=1, ttl=600))
def get_all_functions(version: str):
    """Get all functions - long and short"""

    belspec = bel.belspec.crud.get_enhanced_belspec(version)
    return belspec["functions"]["list"]


@cachetools.cached(cachetools.TTLCache(maxsize=1, ttl=600))
def get_function_help(function: str, version: str):
    """Get function_help given function name

    This will get the function summary template (argument summary in signature)
    and the argument help listing.
    """

    enhanced_belspec = bel.belspec.crud.get_enhanced_belspec(version)

    function_long = enhanced_belspec["functions"]["to_long"].get(function)
    function_help = []

    if function_long:
        for signature in enhanced_belspec["functions"]["signatures"][function_long]["signatures"]:
            function_help.append(
                {
                    "function_summary": signature["argument_summary"],
                    "argument_help": signature["argument_help_listing"],
                    "description": enhanced_belspec["functions"]["info"][function_long][
                        "description"
                    ],
                }
            )

    return function_help


def _dump_belspec(belspec):
    """Dump bel specification dictionary using YAML

    Formats this with an extra indentation for lists to make it easier tbo
    use cold folding on the YAML version of the spec dictionary.
    """

    # Third Party
    import yaml

    with open("spec.yaml", "w") as f:
        yaml.dump(belspec, f, Dumper=MyDumper, default_flow_style=False)


class MyDumper(yaml.Dumper):
    def increase_indent(self, flow=False, indentless=False):
        return super(MyDumper, self).increase_indent(flow, False)<|MERGE_RESOLUTION|>--- conflicted
+++ resolved
@@ -2,14 +2,6 @@
 import copy
 from typing import Any, List, Mapping
 
-<<<<<<< HEAD
-# Third Party Imports
-import cachetools
-import yaml
-
-# Local Imports
-import bel.belspec.crud
-=======
 # Third Party
 # Local Imports
 import bel.belspec.crud
@@ -17,7 +9,6 @@
 
 # Third Party Imports
 import yaml
->>>>>>> 02357634
 from bel.core.utils import http_client
 
 additional_computed_relations = [
