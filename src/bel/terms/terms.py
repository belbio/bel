# Standard Library
import re
import time
from typing import Any, List, Mapping, Optional, Union

<<<<<<< HEAD
# Third Party Imports
import cachetools
import elasticsearch
from loguru import logger

# Local Imports
import bel.core.settings as settings
=======
# Third Party
# Local Imports
import bel.core.settings as settings
import cachetools

# Third Party Imports
import elasticsearch
>>>>>>> 02357634
from bel.core.utils import asyncify, split_key_label
from bel.db.arangodb import arango_id_to_key, resources_db, terms_coll_name
from bel.db.elasticsearch import es
from bel.resources.namespace import get_namespace_metadata
from bel.schemas.terms import Term
from loguru import logger

Key = str  # namespace:id


@cachetools.cached(cachetools.TTLCache(maxsize=512, ttl=600))
def get_terms(term_key: Key) -> List[Term]:
    """Get term(s) using term_key - given term_key may match multiple term records

    Term Key can match the main key, alt_keys or obsolete_keys
    """

    namespaces_metadata = get_namespace_metadata()

    (namespace, id, label) = split_key_label(term_key)

    # Virtual namespace term
    if (
        namespace in namespaces_metadata
        and namespaces_metadata[namespace].namespace_type != "complete"
    ):
        metadata = namespaces_metadata[namespace]
        return [
            Term(
                key=term_key,
                namespace=namespace,
                id=id,
                entity_types=metadata.entity_types,
                annotation_types=metadata.annotation_types,
                species_key=metadata.species_key,
            )
        ]

    query = f"""
        FOR term in {terms_coll_name}
            FILTER term.key == '{term_key}'  OR '{term_key}' in term.alt_keys OR '{term_key}' in term.obsolete_keys
            RETURN term
    """

    # logger.debug("Get terms query", query=query)

    results = list(resources_db.aql.execute(query))

    results = [Term(**term) for term in results]

    return results


def get_term(term_key: Key) -> Optional[Term]:
    """Expect one term to match term_key

    Term Key can match the main key, alt_keys or obsolete_keys
    """

    time1 = time.perf_counter()
    terms = get_terms(term_key)
    time2 = time.perf_counter()

    duration = f"{time2 - time1:.5f}"
    # logger.debug(f"Get terms timing {duration} for {term_key}", term_key=term_key, duration=duration)

    if len(terms) > 1:

        # Filter out any terms resulting from obsolete ids
        terms = [term for term in terms if term_key not in term.obsolete_keys]

        if len(terms) > 1:
            logger.warning(
                f'Too many primary Keys returned. Given term_key: {term_key} matches these terms: {[term["key"] for term in terms]}'
            )
        else:
            return terms[0]
    elif len(terms) == 1:
        return terms[0]

    else:
        return None


def get_equivalents(term_key: str) -> Mapping[str, List[Mapping[str, Any]]]:
    """Get equivalents given term key

    Args:
        term_key: namespace:id - may be a primary, alt_key, or obsolete_key

    Returns:
        Mapping[str, List[Mapping[str, Any]]]: e.g. {"equivalents": [{'term_key': 'HGNC:5', 'namespace': 'HGNC', 'primary': False}]}
    """

    try:

        term = get_term(term_key)

        term_dbkey = arango_id_to_key(term.key)

        # logger.debug("Term", term=term, term_dbkey=term_dbkey)

        query = f"""
        FOR vertex, edge IN 1..5
            ANY 'equivalence_nodes/{term_dbkey}' equivalence_edges
            OPTIONS {{bfs: true, uniqueVertices : 'global'}}
            RETURN DISTINCT {{
                term_key: vertex.key,
                namespace: vertex.namespace,
                primary: vertex.primary
            }}
        """

        docs = list(resources_db.aql.execute(query))

        logger.debug("Get equivalents query", query=query, equivalents=docs)

        return {"equivalents": docs}

    except Exception as e:

        logger.exception(f"Problem getting term equivalents for {term_key} msg: {e}")
        return {"equivalents": [], "errors": [f"Unexpected error {e}"]}


@cachetools.cached(cachetools.TTLCache(maxsize=1024, ttl=600))
def get_cached_equivalents(term_key: Key) -> Mapping[str, List[Mapping[str, Any]]]:

    return get_equivalents(term_key)


def get_normalized_terms(
    term_key: Key,
    canonical_targets: Mapping[str, List[str]] = settings.BEL_CANONICALIZE,
    decanonical_targets: Mapping[str, List[str]] = settings.BEL_DECANONICALIZE,
    term: Optional[Term] = None,
) -> Mapping[str, str]:
    """Get canonical and decanonical form for term

    This is effectively cached as the get_term and get_cached_equivalents calls
    are cached.

    Inputs:
        term_key: <Namespace>:<ID>

    Returns: {"canonical": <>, "decanonical": <>, "original": <>}
    """

    # TODO - make sure that the results are consistent for terms like:
    #     HGNC:IFNA1 and HGNC:IFNA13 - get collapsed together due to their SP entry - https://www.uniprot.org/uniprot/P01562
    #     HGNC:DEFB4A and HGNC:DEFB4B - get collapsed together due to their SP entry - https://www.uniprot.org/uniprot/O15263
    #
    #     1. Sort each namespace and take first term_key
    #

    # Normalized term is the official term - e.g. HGNC:207 (normalized) vs HGNC:AKT1 (original but not normalized)
    normalized_term_key = term_key
    if not term:
        term = get_term(term_key)
        if term:
            normalized_term_key = term.key
    else:
        normalized_term_key = term.key

    label, entity_types, annotation_types = "", [], []
    if term:
        label = term.label
        entity_types = term.entity_types
        annotation_types = term.annotation_types

    if normalized_term_key:
        normalized = {
            "normalized": normalized_term_key,
            "original": term_key,
            "canonical": normalized_term_key,
            "decanonical": normalized_term_key,
            "label": label,
            "entity_types": entity_types,
            "annotation_types": annotation_types,
        }
    else:
        normalized = {
            "normalized": term_key,
            "original": term_key,
            "canonical": term_key,
            "decanonical": term_key,
            "label": label,
            "entity_types": entity_types,
            "annotation_types": annotation_types,
        }

    ns = term_key.split(":")[0]
    if not ns:
        logger.error(f"Term key is missing namespace {term_key}")
        return normalized

    if ns in canonical_targets or ns in decanonical_targets:
        equivalents = get_cached_equivalents(term_key)

    for target_ns in canonical_targets.get(ns, []):
        for equivalent in equivalents["equivalents"]:
            if equivalent["primary"] and target_ns == equivalent["namespace"]:
                normalized["canonical"] = equivalent["term_key"]
                break
        else:  # If break in inner loop, break outer loop
            continue
        break

    for target_ns in decanonical_targets.get(ns, []):
        for equivalent in equivalents["equivalents"]:
            if equivalent["primary"] and target_ns == equivalent["namespace"]:
                normalized["decanonical"] = equivalent["term_key"]
                break
        else:  # If break in inner loop, break outer loop
            continue
        break

    return normalized


@asyncify
def async_get_normalized_terms(
    term_key: Key,
    canonical_targets: Mapping[str, List[str]] = settings.BEL_CANONICALIZE,
    decanonical_targets: Mapping[str, List[str]] = settings.BEL_DECANONICALIZE,
    term: Optional[Term] = None,
) -> Mapping[str, str]:

    return get_normalized_terms(term_key, canonical_targets, decanonical_targets, term)


def get_term_completions(
    completion_text: str,
    size: int = 10,
    entity_types: List[str] = None,
    annotation_types: List[str] = None,
    species_keys: List[Key] = None,
    namespaces: List[str] = None,
):
    """Get Term completions filtered by additional requirements

    Args:
        completion_text: text to complete to location NSArgs
        size: how many terms to return
        entity_types: list of entity_types used to filter completion results
        annotation_types: list of annotation types used to filter completion results
        species: list of species (TAX:nnnn) used to filter completions
        namespaces: list of namespaces to filter completions

    Returns:
        list of NSArgs
    """

    if entity_types is None or entity_types == [None]:
        entity_types = []
    if annotation_types is None or annotation_types == [None]:
        annotation_types = []
    if species_keys is None or species_keys == [None]:
        species_keys = []
    if namespaces is None or namespaces == [None]:
        namespaces = []

    # Split out Namespace from namespace value to use namespace for filter
    #     and value for completion text
    matches = re.match('([A-Z]+):"?(.*)', completion_text)
    if matches:
        namespaces = [matches.group(1)]
        completion_text = matches.group(2)

    filters = []

    # Entity filters
    if entity_types and isinstance(entity_types, str):
        entity_types = [entity_types]
        filters.append({"terms": {"entity_types": entity_types}})
    elif entity_types:
        filters.append({"terms": {"entity_types": entity_types}})

    # If the entity_type is Species - don't filter to the provided species
    if "Species" in entity_types:
        species_keys = []

    # Annotation type filters
    if annotation_types and isinstance(annotation_types, str):
        filters.append({"terms": {"annotation_types": [annotation_types]}})
    elif annotation_types:
        filters.append({"terms": {"annotation_types": annotation_types}})

    # Namespace filter
    if namespaces and isinstance(namespaces, str):
        filters.append({"terms": {"namespace": [namespaces]}})
    elif namespaces:
        filters.append({"terms": {"namespace": namespaces}})

    # Species filter
    grp = False
    if entity_types:
        grp = [et for et in entity_types if et in settings.species_entity_types]

    if grp and species_keys:
        if isinstance(species_keys, str):
            species_keys = [species_keys]

        # Allow non-species specific terms to be found
        filters.append(
            {
                "bool": {
                    "should": [
                        {"bool": {"must_not": {"exists": {"field": "species_key"}}}},
                        {"terms": {"species_key": species_keys}},
                    ]
                }
            }
        )

    # logger.debug(f"Term Filters {filters}")

    search_body = {
        "_source": [
            "key",
            "namespace",
            "id",
            "label",
            "name",
            "description",
            "species_key",
            "species_label",
            "entity_types",
            "annotation_types",
            "synonyms",
        ],
        "size": size,
        "query": {
            "bool": {
                "should": [
                    {"match": {"key": {"query": completion_text, "boost": 6, "_name": "key"}}},
                    {
                        "match": {
                            "namespace_value": {
                                "query": completion_text,
                                "boost": 8,
                                "_name": "namespace_value",
                            }
                        }
                    },
                    {"match": {"label": {"query": completion_text, "boost": 5, "_name": "label"}}},
                    {
                        "match": {
                            "synonyms": {"query": completion_text, "boost": 1, "_name": "synonyms"}
                        }
                    },
                ],
                "must": {
                    "match": {"autocomplete": {"query": completion_text, "_name": "autocomplete"}}
                },
                "filter": filters,
            }
        },
        "highlight": {"fields": {"autocomplete": {"type": "plain"}, "synonyms": {"type": "plain"}}},
    }

    # Boost namespaces
    if settings.BEL_BOOST_NAMESPACES:
        boost_namespaces = {"terms": {"namespace": settings.BEL_BOOST_NAMESPACES, "boost": 6}}
        search_body["query"]["bool"]["should"].append(boost_namespaces)

    results = es.search(
        index=settings.TERMS_INDEX, doc_type=settings.TERMS_DOCUMENT_TYPE, body=search_body
    )

    # highlight matches
    completions = []

    for result in results["hits"]["hits"]:
        species_key = result["_source"].get("species_key", None)
        species_label = result["_source"].get("species_label", None)
        species = {"key": species_key, "label": species_label}
        entity_types = result["_source"].get("entity_types", None)
        annotation_types = result["_source"].get("annotation_types", None)
        # Filter out duplicate matches
        matches = []
        matches_lower = []
        for match in result["highlight"]["autocomplete"]:
            if match.lower() in matches_lower:
                continue
            matches.append(match)
            matches_lower.append(match.lower())

        # Sorting parameters
        if matches[0].startswith("<em>"):
            startswith_sort = 0
        else:
            startswith_sort = 1
        sort_len = len(matches[0])

        completions.append(
            {
                "key": result["_source"]["key"],
                "name": result["_source"].get("name", "Missing Name"),
                "namespace": result["_source"].get("namespace", "Missing Namespace"),
                "id": result["_source"].get("id", "Missing ID"),
                "label": result["_source"].get("label", ""),
                "description": result["_source"].get("description", None),
                "species": species,
                "entity_types": entity_types,
                "annotation_types": annotation_types,
                "highlight": matches,
                "sort_tuple": (startswith_sort, sort_len),
            }
        )

    return completions


##################################################################################################
# Stats ##########################################################################################
##################################################################################################
def namespace_term_counts():
    """Generate counts of each namespace in terms index

    This function is at least used in the /status endpoint to show how many
    terms are in each namespace and what namespaces are available.

    Returns:
        List[Mapping[str, int]]: array of namespace vs counts
    """

    size = 100

    search_body = {
        "aggs": {"namespace_term_counts": {"terms": {"field": "namespace", "size": size}}}
    }

    # Get term counts but raise error if elasticsearch is not available
    try:
        results = es.search(
            index=settings.TERMS_INDEX,
            doc_type=settings.TERMS_DOCUMENT_TYPE,
            body=search_body,
            size=0,
        )
        results = results["aggregations"]["namespace_term_counts"]["buckets"]
        return [{"namespace": r["key"], "count": r["doc_count"]} for r in results]
    except elasticsearch.ConnectionError as e:
        logger.exception("Elasticsearch connection error", error=str(e))
        return None


def term_types():
    """Collect Term Types and their counts

    Return aggregations of namespaces, entity types, and context types
    up to a 100 of each type (see size=<number> in query below)

    Returns:
        Mapping[str, Mapping[str, int]]: dict of dicts for term types
    """

    size = 100

    search_body = {
        "aggs": {
            "namespace_term_counts": {"terms": {"field": "namespace", "size": size}},
            "entity_type_counts": {"terms": {"field": "entity_types", "size": size}},
            "annotation_type_counts": {"terms": {"field": "annotation_types", "size": size}},
        }
    }

    results = es.search(
        index=settings.TERMS_INDEX, doc_type=settings.TERMS_DOCUMENT_TYPE, body=search_body, size=0
    )

    types = {"namespaces": {}, "entity_types": {}, "annotation_types": {}}

    aggs = {
        "namespace_term_counts": "namespaces",
        "entity_type_counts": "entity_types",
        "annotation_type_counts": "annotation_types",
    }
    for agg in aggs:
        for bucket in results["aggregations"][agg]["buckets"]:
            types[aggs[agg]][bucket["key"]] = bucket["doc_count"]

    return types


##################################################################################################
# Undeployed/Unfinished
##################################################################################################
# TODO - not deployed/fully implemented - to be used for /terms POST endpoint
def get_term_search(search_term, size, entity_types, annotation_types, species, namespaces):
    """Search for terms given search term"""

    if not size:
        size = 10

    filters = []
    if entity_types:
        filters.append({"terms": {"entity_types": entity_types}})
    if annotation_types:
        filters.append({"terms": {"annotation_types": annotation_types}})
    if species:
        filters.append({"terms": {"species": species}})
    if namespaces:
        filters.append({"terms": {"namespaces": namespaces}})

    search_body = {
        "size": size,
        "query": {
            "bool": {
                "minimum_should_match": 1,
                "should": [
                    {"match": {"id": {"query": "", "boost": 4}}},
                    {"match": {"namespace_value": {"query": "", "boost": 4}}},
                    {"match": {"name": {"query": "", "boost": 2}}},
                    {"match": {"synonyms": {"query": ""}}},
                    {"match": {"label": {"query": "", "boost": 4}}},
                    {"match": {"alt_keys": {"query": "", "boost": 2}}},
                    {"match": {"src_id": {"query": ""}}},
                ],
                "filter": filters,
            }
        },
        "highlight": {
            "fields": [
                {"id": {}},
                {"name": {}},
                {"label": {}},
                {"synonyms": {}},
                {"alt_keys": {}},
                {"src_id": {}},
            ]
        },
    }

    results = es.search(
        index=settings.TERMS_INDEX, doc_type=settings.TERMS_DOCUMENT_TYPE, body=search_body
    )

    search_results = []
    for result in results["hits"]["hits"]:
        search_results.append(result["_source"] + {"highlight": result["highlight"]})

    return search_results


def get_species_info(species_id):

    logger.debug(species_id)

    url_template = "https://www.ncbi.nlm.nih.gov/Taxonomy/Browser/wwwtax.cgi?mode=Info&lvl=3&lin=f&keep=1&srchmode=1&unlock&id=<src_id>"
    search_body = {
        "_source": ["src_id", "id", "name", "label", "taxonomy_rank"],
        "query": {"term": {"id": species_id}},
    }

    result = es.search(
        index=settings.TERMS_INDEX, doc_type=settings.TERMS_DOCUMENT_TYPE, body=search_body
    )
    src = result["hits"]["hits"][0]["_source"]
    url = re.sub("(<src_id>)", src["src_id"], url_template)
    src["url"] = url
    del src["src_id"]
    return src


def get_species_object(species_id):

    species = get_species_info(species_id)
    return {"id": species["id"], "label": species["label"]}<|MERGE_RESOLUTION|>--- conflicted
+++ resolved
@@ -3,15 +3,6 @@
 import time
 from typing import Any, List, Mapping, Optional, Union
 
-<<<<<<< HEAD
-# Third Party Imports
-import cachetools
-import elasticsearch
-from loguru import logger
-
-# Local Imports
-import bel.core.settings as settings
-=======
 # Third Party
 # Local Imports
 import bel.core.settings as settings
@@ -19,7 +10,6 @@
 
 # Third Party Imports
 import elasticsearch
->>>>>>> 02357634
 from bel.core.utils import asyncify, split_key_label
 from bel.db.arangodb import arango_id_to_key, resources_db, terms_coll_name
 from bel.db.elasticsearch import es
