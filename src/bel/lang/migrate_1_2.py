#!/usr/bin/env python
# -*- coding: utf-8 -*-


# Migrate BEL from 1 to 2.0.0
#

# Standard Library
import json

# Third Party
# Local Imports
import bel.belspec.crud
import bel.core.settings as settings
from bel.belspec.crud import get_enhanced_belspec
from bel.lang.ast import BELAst, Function, NSArg, StrArg
from bel.lang.belobj import BEL
<<<<<<< HEAD
=======

# Third Party Imports
from loguru import logger
>>>>>>> 02357634

version = bel.belspec.crud.get_latest_version()
bo = BEL("", version=version)
belspec = get_enhanced_belspec(bo.version)


def migrate(belstr: str) -> str:
    """Migrate BEL 1 to 2.0.0

    Args:
        bel: BEL 1

    Returns:
        bel: BEL 2
    """

    bo.parse(belstr)

    return migrate_ast(bo.ast).to_string()


def migrate_into_triple(belstr: str) -> str:
    """Migrate BEL1 assertion into BEL 2.0.0 SRO triple"""

    bo.parse(belstr)

    return migrate_ast(bo.ast).to_triple()


def migrate_ast(ast: BELAst) -> BELAst:

    # Process Subject
    bo.ast.subject = convert(bo.ast.subject)

    if bo.ast.object:
        if bo.ast.object.type == "BELAst":
            bo.ast.object.subject = convert(bo.ast.object.subject)
            if bo.ast.object.object:
                bo.ast.object.object = convert(bo.ast.object.object)
        else:
            bo.ast.object = convert(bo.ast.object)

    return bo.ast


def convert(ast):
    """Convert BEL1 AST Function to BEL2 AST Function"""

    if ast and ast.type == "Function":
        # Activity function conversion
        if (
            ast.name != "molecularActivity"
            and ast.name in belspec["namespaces"]["Activity"]["list"]
        ):
            print("name", ast.name, "type", ast.type)
            ast = convert_activity(ast)
            return ast  # Otherwise - this will trigger on the BEL2 molecularActivity

        # translocation conversion
        elif ast.name in ["tloc", "translocation"]:
            ast = convert_tloc(ast)

        fus_flag = False
        for idx, arg in enumerate(ast.args):
            if arg.__class__.__name__ == "Function":

                # Fix substitution -> variation()
                if arg.name in ["sub", "substitution"]:
                    ast.args[idx] = convert_sub(arg)

                elif arg.name in ["trunc", "truncation"]:
                    ast.args[idx] = convert_trunc(arg)

                elif arg.name in ["pmod", "proteinModification"]:
                    ast.args[idx] = convert_pmod(arg)

                elif arg.name in ["fus", "fusion"]:
                    fus_flag = True

                # Recursively process Functions
                ast.args[idx] = convert(ast.args[idx])

        if fus_flag:
            ast = convert_fus(ast)

    return ast


def convert_tloc(ast):
    """Convert BEL1 tloc() to BEL2"""

    from_loc_arg = ast.args[1]
    to_loc_arg = ast.args[2]
    from_loc = Function("fromLoc", version=version, parent=ast)
    from_loc.add_argument(NSArg(from_loc_arg.namespace, from_loc_arg.value, parent=from_loc))
    to_loc = Function("toLoc", version=version, parent=ast)
    to_loc.add_argument(NSArg(to_loc_arg.namespace, to_loc_arg.value, parent=to_loc))

    ast.args[1] = from_loc
    ast.args[2] = to_loc

    return ast


def convert_activity(ast):
    """Convert BEL1 activities to BEL2 act()"""

    if len(ast.args) > 1:
        logger.error(f"Activity should not have more than 1 argument {ast.to_string()}")

    p_arg = ast.args[0]  # protein argument
    print("p_arg", p_arg)
    ma_arg = Function("ma", version=version)
    ma_arg.add_argument(StrArg(ast.name, ma_arg))
    p_arg.change_parent_fn(ma_arg)
    ast = Function("activity", version=version)
    p_arg.change_parent_fn(ast)
    ast.add_argument(p_arg)
    ast.add_argument(ma_arg)

    return ast


def convert_pmod(pmod):
    """Update BEL1 pmod() protein modification term"""

    if pmod.args[0].value in belspec["bel1_migration"]["protein_modifications"]:
        pmod.args[0].value = belspec["bel1_migration"]["protein_modifications"][pmod.args[0].value]

    return pmod


def convert_fus(ast):
    """Convert BEL1 fus() to BEL2 fus()"""

    parent_fn_name = ast.name_short
    prefix_list = {"p": "p.", "r": "r.", "g": "c."}
    prefix = prefix_list[parent_fn_name]

    fus1_ns = ast.args[0].namespace
    fus1_val = ast.args[0].value

    arg_fus = ast.args[1]
    fus_args = [None, "?", "?"]
    for idx, arg in enumerate(arg_fus.args):
        fus_args[idx] = arg

    fus2_ns = fus_args[0].namespace
    fus2_val = fus_args[0].value

    if fus_args[1] == "?":
        fus1_range = fus_args[1]
    else:
        fus1_range = f'"{prefix}1_{fus_args[1].value}"'

    if fus_args[2] == "?":
        fus2_range = fus_args[2]
    else:
        fus2_range = f'"{prefix}{fus_args[2].value}_?"'

    fus = Function("fus", version=version, parent=ast)
    fus.args = [
        NSArg(fus1_ns, fus1_val, fus),
        StrArg(fus1_range, fus),
        NSArg(fus2_ns, fus2_val, fus),
        StrArg(fus2_range, fus),
    ]

    # Remove BEL
    ast_args = ast.args
    ast_args.pop(0)
    ast_args.pop(0)

    if ast_args == [None]:
        ast_args = []

    ast.args = []
    ast.add_argument(fus)

    if len(ast_args) > 0:
        ast.args.extend(ast_args)

    return ast


def convert_sub(sub):
    """Convert BEL1 sub() to BEL2 var()"""

    args = sub.args
    (ref_aa, pos, new_aa) = args

    parent_fn_name = sub.parent_function.name_short
    prefix_list = {"p": "p.", "r": "r.", "g": "c."}
    prefix = prefix_list[parent_fn_name]

    new_var_arg = f'"{prefix}{belspec["namespaces"]["AminoAcid"]["to_short"][ref_aa.value]}{pos.value}{belspec["namespaces"]["AminoAcid"]["to_short"][new_aa.value]}"'

    new_var = Function("var", version=version)

    new_var.add_argument(StrArg(new_var_arg, new_var))

    return new_var


def convert_trunc(trunc):
    """Convert BEL1 trunc() to BEL2 var()"""

    parent_fn_name = trunc.parent_function.name_short
    prefix_list = {"p": "p.", "r": "r.", "g": "c."}
    prefix = prefix_list[parent_fn_name]

    new_var_arg = f'"truncated at {trunc.args[0].value}"'

    new_var = Function("var", version=version)

    new_var.add_argument(StrArg(new_var_arg, new_var))

    return new_var


def main():

    # Third Party
    import bel.lang.migrate_1_2

    bel1 = "kin(p(HGNC:BRAF))"

    bel1 = "p(HGNC:PIK3CA, sub(E, 545, K))"
    # bel2 = 'p(HGNC:PIK3CA, var(p.Glu545Lys))'

    bel1 = "r(HGNC:BCR, fus(HGNC:JAK2, 1875, 2626), pmod(P))"
    bel2 = 'r(fus(HGNC:BCR, "r.1_1875", HGNC:JAK2, "r.2626_?"), pmod(Ph))'

    # bel1 = 'p(HGNC:MAPK1, pmod(P, Thr, 185))'
    # bel2 = 'p(HGNC:MAPK1, pmod(Ph, Thr, 185))'

    # bel1 = 'tloc(p(HGNC:EGFR), MESHCL:Cytoplasm, MESHCL:"Cell Nucleus")'
    # bel2 = 'tloc(p(HGNC:EGFR), fromLoc(MESHCL:Cytoplasm), toLoc(MESHCL:"Cell Nucleus"))'

    # bel1 = 'p(HGNC:ABCA1, trunc(1851))'
    # bel2 = 'p(HGNC:ABCA1, var("truncated at 1851"))'

    bel2 = bel.lang.migrate_1_2.migrate(bel1)

    print("BEL2", bel2)


if __name__ == "__main__":
    main()<|MERGE_RESOLUTION|>--- conflicted
+++ resolved
@@ -15,12 +15,9 @@
 from bel.belspec.crud import get_enhanced_belspec
 from bel.lang.ast import BELAst, Function, NSArg, StrArg
 from bel.lang.belobj import BEL
-<<<<<<< HEAD
-=======
 
 # Third Party Imports
 from loguru import logger
->>>>>>> 02357634
 
 version = bel.belspec.crud.get_latest_version()
 bo = BEL("", version=version)
