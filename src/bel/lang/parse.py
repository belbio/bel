#!/usr/bin/env python
# -*- coding: utf-8 -*-

# Standard Library
import copy
import itertools
import json
import re
from typing import Any, List, Mapping, Optional, Tuple, Union

<<<<<<< HEAD
# Third Party Imports
import boltons.iterutils
import cachetools
from loguru import logger
from pydantic import BaseModel, Field

# Local Imports
import bel.belspec.specifications
=======
# Third Party
# Local Imports
import bel.belspec.specifications

# Third Party Imports
import boltons.iterutils
import cachetools
>>>>>>> 02357634
from bel.belspec.specifications import additional_computed_relations
from bel.core.utils import html_wrap_span, nsarg_pattern
from bel.lang.ast import Arg, BELAst, Function, NSArg, Relation, StrArg
from bel.schemas.bel import FunctionSpan, NsArgSpan, Pair, Span, ValidationError
from loguru import logger
from pydantic import BaseModel, Field


def mask(string: str, start: int, end: int, replacement_char="#"):
    """Mask part of a string with replacement char"""

    return string[:start] + replacement_char * (end - start) + string[end:]


def parse_info(assertion_str: str, version: str = "latest"):
    """Create parse info for AST to use in parsing Assertion String"""

    errors = []
    (matched_quotes, errors) = find_matching_quotes(assertion_str, errors)
    (matched_parens, errors) = find_matching_parens(assertion_str, matched_quotes, errors)
    (commas, errors) = find_commas(assertion_str, matched_quotes, errors)
    (relations, errors) = find_relations(assertion_str, matched_quotes, errors, version)
    (functions, errors) = find_functions(
        assertion_str, matched_quotes, matched_parens, errors, version
    )
    nsargs = find_nsargs(assertion_str)

    components = relations + functions + nsargs

    # Find str arguments and floating strings after masking all other components
    strings = find_strings(assertion_str, components)
    components += strings

    # Add parens for function boundaries (AFTER processing string arguments)
    for parens in matched_parens:
        if parens.start:
            components.append(
                Span(start=parens.start, end=parens.start + 1, span_str="(", type="start_paren")
            )
        if parens.end:
            components.append(
                Span(start=parens.end, end=parens.end + 1, span_str=")", type="end_paren")
            )

    components.sort(key=lambda x: x.start)

    return {
        "matched_quotes": matched_quotes,
        "matched_parens": matched_parens,
        "commas": commas,
        "components": components,
        "errors": errors,
    }


def intersect(pos: int, spans: List[Optional[Span]]) -> bool:
    """Check to see if pos intersects the provided spans - e.g. quotes"""

    if spans:
        for span in spans:
            # Skip any spans that have a missing or None start or end
            if not span.start or not span.end:
                continue
            if span.start < pos < span.end:
                return True
            elif pos > span.end:
                return False
    else:
        return False


def ordered_pairs(left: List[int], right: List[int]) -> List[Union[int, None]]:
    """Return ordered pairs such that every left, right pair has left < right"""

    alt = {"left": "right", "right": "left"}

    pairs = [("left", item) for item in left] + [("right", item) for item in right]
    pairs.sort(key=lambda x: x[1])

    new_pairs = []
    for idx, pair in enumerate(pairs):
        if idx + 1 < len(pairs) and pair[0] == pairs[idx + 1][0]:
            new_pairs.append(pair)
            new_pairs.append((alt[pair[0]], None))
        else:
            new_pairs.append(pair)

    matched_quotes = [
        Pair(start=new_pairs[i][1], end=new_pairs[i + 1][1]) for i in range(0, len(new_pairs), 2)
    ]

    return matched_quotes


def find_matching_quotes(
    assertion_str: str, errors: List[ValidationError]
) -> Tuple[List[Pair], List[ValidationError]]:
    """Find matching quotes using BEL Assertion syntax"""

    quote_matches_left = re.compile(r"[\,\:\!\(]+\s*(\")")
    quote_matches_right = re.compile(r"(\")\s*[\!\)\,]")

    iter_left = re.finditer(quote_matches_left, assertion_str)
    iter_right = re.finditer(quote_matches_right, assertion_str)
    left_quotes = [m.span(1)[0] for m in iter_left]
    right_quotes = [m.span(1)[0] for m in iter_right]

    matched_quotes = ordered_pairs(left_quotes, right_quotes)

    # TODO suggest where the missing quote should be placed
    for idx, pair in enumerate(matched_quotes):
        if pair.start is None and idx == 0:
            errors.append(
                ValidationError(
                    type="Assertion",
                    severity="Error",
                    msg=f"Missing left quote before right quote at position {pair.end}",
                    visual=html_wrap_span(assertion_str, [(pair.end, pair.end + 1)]),
                    index=pair.end,
                )
            )
        elif pair.start is None:
            errors.append(
                ValidationError(
                    type="Assertion",
                    severity="Error",
                    msg=f"Missing left quote between right quotes at positions {matched_quotes[idx-1].end} and {pair.end}",
                    visual=html_wrap_span(
                        assertion_str, [(matched_quotes[idx - 1].end, pair.end + 1)]
                    ),
                    index=matched_quotes[idx - 1].end,
                )
            )
        elif pair.end is None and idx == len(matched_quotes):
            errors.append(
                ValidationError(
                    type="Assertion",
                    severity="Error",
                    msg=f"Missing right quote after left quote at position {pair.start}",
                    visual=html_wrap_span(assertion_str, [(pair.start, pair.start + 1)]),
                    index=pair.start,
                )
            )
        elif pair.end is None:
            errors.append(
                ValidationError(
                    type="Assertion",
                    severity="Error",
                    msg=f"Missing right quote between left quotes at positions {pair.start} and {matched_quotes[idx+1].start}",
                    visual=html_wrap_span(
                        assertion_str, [(pair.start, matched_quotes[idx + 1].start)]
                    ),
                    index=pair.start,
                )
            )

    return (matched_quotes, errors)


def find_commas(
    assertion_str: str, matched_quotes: List[Span], errors: List[ValidationError]
) -> Tuple[List[int], List[ValidationError]]:
    """Find commas in chars list that are not in quoted strings"""

    if errors is None:
        errors = []

    commas: List[int] = []

    for idx, char in enumerate(assertion_str):
        if intersect(idx, matched_quotes):
            continue
        elif char == ",":
            commas.append(idx)

    return (sorted(commas), errors)


def find_matching_parens(
    assertion_str, matched_quotes, errors: List[ValidationError]
) -> Tuple[List[Pair], List[ValidationError]]:
    """Find and return the location of the matching parentheses pairs in s.

    Given a string, s, return a dictionary of start: end pairs giving the
    indexes of the matching parentheses in s. Suitable exceptions are
    raised if s contains unbalanced parentheses.

    """

    # The indexes of the start parentheses are stored in a stack, implemented as a list
    stack: List[int] = []
    matched_parens: List[Pair] = []

    for idx, char in enumerate(assertion_str):
        if char == "(" and not intersect(idx, matched_quotes):
            stack.append(idx)
        elif char == ")" and not intersect(idx, matched_quotes):
            try:
                matched_parens.append(Pair(start=stack.pop(), end=idx))
            except IndexError:
                errors.append(
                    ValidationError(
                        type="Assertion",
                        severity="Error",
                        msg=f"Too many close parentheses at index {idx}",
                        visual=html_wrap_span(assertion_str, [(idx, idx + 1)]),
                        index=idx,
                    )
                )
    if stack:
        for idx in stack:
            errors.append(
                ValidationError(
                    type="Assertion",
                    severity="Error",
                    msg=f"No matching close parenthesis for open parenthesis at index {idx}",
                    visual=html_wrap_span(assertion_str, [(idx, idx + 1)]),
                    index=idx,
                )
            )

    return (sorted(matched_parens, key=lambda e: e.start), errors)


@cachetools.cached(cachetools.TTLCache(maxsize=1, ttl=600))
def get_relations_regex(version: str = "latest"):

    relations_list = bel.belspec.specifications.get_all_relations(version)
    relations_list += additional_computed_relations
    relations_list = list(set(relations_list))
    relations_list.sort(key=len)
    relations_regex = "|".join(relations_list)

    return relations_regex


def find_relations(
    assertion_str: str, matched_quotes: List[Pair], errors: List[ValidationError], version: str
) -> Tuple[List[Span], List[ValidationError]]:
    """Find relation(s) e.g. handle nested objects as well

    Returns:
        List[Tuple[int, int, str]] = e.g. [(2, 4, '->')]
    """

    relations_regex = get_relations_regex(version=version)

    # Regex match all potential relations TODO make \S more specific to relation chars
    potential_relations = re.compile(f"\\s({relations_regex})\\s")
    iterator = re.finditer(potential_relations, assertion_str)
    pre_spans = [m.span(1) for m in iterator]

    # Filter quoted strings - can't have a relation in a quoted string
    relations = [
        Span(start=r[0], end=r[1], span_str=assertion_str[r[0] : r[1]], type="relation")
        for r in pre_spans
        if not intersect(r[0], matched_quotes)
    ]

    if len(relations) > 2:
        intervals = [(r.start, r.end) for r in relations]
        idx = relations[0].start
        error_str = ", ".join([f"{r.span_str}[{r.start}:{r.end}]" for r in relations])

        errors.append(
            ValidationError(
                type="Assertion",
                severity="Error",
                msg=f"Too many relationships: {error_str}",
                visual=html_wrap_span(assertion_str, intervals),
                index=idx,
            )
        )

    return (sorted(relations, key=lambda e: e.start), errors)


def find_functions(
    assertion_str: str,
    matched_quotes: List[Pair],
    matched_parens: List[Pair],
    errors: List[ValidationError],
    version: str,
) -> Tuple[List[FunctionSpan], List[ValidationError]]:
    """Find function(s)

    Returns:
        List[Tuple[int, int, str]] = e.g. [(2, 4, '->')]
    """

    functions_list = bel.belspec.specifications.get_all_functions(version)
    functions_list.sort(key=len)
    functions_regex = "|".join(functions_list)

    # matches start and everything but the following
    potential_functions = re.compile(f"({functions_regex})\\(")
    iter = re.finditer(potential_functions, assertion_str)
    name_spans = [m.span(1) for m in iter]

    # Filter quoted strings - can't have a relation in a quoted string
    name_spans = [r for r in name_spans if not intersect(r[0], matched_quotes)]

    functions = []
    for span in name_spans:

        name_start = span[0]
        name_end = span[1]
        name_str = assertion_str[name_start:name_end]

        # Initialize FunctionSpan with just name span
        function = FunctionSpan(
            start=name_start,
            end=name_end,
            span_str=name_str,
            type="function",
            name=Span(start=name_start, end=name_end, span_str=name_str, type="function_name"),
            args=None,
        )

        # then add the function full span and arguments span
        for parens in matched_parens:
            if name_end == parens.start:
                args_end = parens.end + 1
                function.end = args_end
                function.span_str = assertion_str[name_start:args_end]
                function.args = Span(
                    start=parens.start,
                    end=args_end,
                    span_str=assertion_str[parens.start : args_end],
                    type="function_args",
                )

        # TODO - check for relation after name_end and before end of Assertion string to bound the function
        # This covers function with missing end parenthesis
        if function.args is None:
            args_end = len(assertion_str)
            function.end = args_end
            function.span_str = assertion_str[name_start:args_end]
            function.args = Span(
                start=name_end,
                end=args_end,
                span_str=assertion_str[name_end:args_end],
                type="function_args",
            )

        functions.append(copy.deepcopy(function))

    return (sorted(functions, key=lambda e: e.start), errors)


def find_nsargs(assertion_str: str) -> List[Optional[NsArgSpan]]:
    """Namespace argument parsing

    Namespace IDs and Labels are NOT allowed to have internal double quotes.

    IDs or Labels with commas or end parenthesis in them must be quoted.

    The parser supports NS:ID!LABEL or NS : ID ! LABEL (e.g. with arbitrary whitespace between the separators)
    """

    nsarg_spans: List[NsArgSpan] = []

    for match in re.finditer(nsarg_pattern, assertion_str):

        # print("Span", match.group("ns_arg"), match.start("ns_arg"), match.end("ns_arg"))

        ns_arg_span = NsArgSpan(
            span_str=match.group("ns_arg"),
            start=match.start("ns_arg"),
            end=match.end("ns_arg"),
            type="ns_arg",
            namespace=Span(
                span_str=match.group("ns"),
                start=match.start("ns"),
                end=match.end("ns"),
                type="namespace",
            ),
            id=Span(
                span_str=match.group("id"),
                start=match.start("id"),
                end=match.end("id"),
                type="ns_id",
            ),
        )

        if match.group("label"):
            ns_arg_span.label = Span(
                span_str=match.group("label"),
                start=match.start("label"),
                end=match.end("label"),
                type="ns_label",
            )

        nsarg_spans.append(copy.deepcopy(ns_arg_span))

    return nsarg_spans


def find_strings(assertion_str, components):
    """Find str_args and unknown strings"""

    str_spans: List[Span] = []

    potential_replacement_chars = ["#", "$", "=", "@", "&"]

    for char in potential_replacement_chars:
        if char not in assertion_str:
            replacement_char = char
            break

    for comp in components:
        start = comp.start
        end = comp.end
        if comp.type == "function":  # just mask function name for functions
            start = comp.name.start
            end = comp.name.end
        assertion_str = mask(assertion_str, start, end, replacement_char)

    boundary_chars = [replacement_char, ",", ")", "("]
    space_boundary_chars = [" ", replacement_char, ",", ")", "("]
    start = None
    for idx, c in enumerate(assertion_str):
        if start is None and c not in space_boundary_chars:
            start, end = idx, idx

        elif start and c in boundary_chars:
            type_ = "string_arg"
            if c == replacement_char:
                type_ = "string"
            str_spans.append(
                Span(start=start, end=end + 1, span_str=assertion_str[start : end + 1], type=type_)
            )
            start = None

        elif start is not None and c not in space_boundary_chars:
            end = idx

    if start is not None:
        str_spans.append(
            Span(start=start, end=end + 1, span_str=assertion_str[start : end + 1], type="string")
        )

    return str_spans


def main():

    test = {}
    span = Span(start=1, end=2, span_str="H")
    test[f"{span.start}-{span.end}"] = span
    print(test)


if __name__ == "__main__":
    main()<|MERGE_RESOLUTION|>--- conflicted
+++ resolved
@@ -8,24 +8,13 @@
 import re
 from typing import Any, List, Mapping, Optional, Tuple, Union
 
-<<<<<<< HEAD
+# Third Party
+# Local Imports
+import bel.belspec.specifications
+
 # Third Party Imports
 import boltons.iterutils
 import cachetools
-from loguru import logger
-from pydantic import BaseModel, Field
-
-# Local Imports
-import bel.belspec.specifications
-=======
-# Third Party
-# Local Imports
-import bel.belspec.specifications
-
-# Third Party Imports
-import boltons.iterutils
-import cachetools
->>>>>>> 02357634
 from bel.belspec.specifications import additional_computed_relations
 from bel.core.utils import html_wrap_span, nsarg_pattern
 from bel.lang.ast import Arg, BELAst, Function, NSArg, Relation, StrArg
