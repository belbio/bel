--- conflicted
+++ resolved
@@ -11,12 +11,6 @@
 from elasticsearch import Elasticsearch
 from loguru import logger
 
-<<<<<<< HEAD
-# Local Imports
-import bel.core.settings as settings
-
-=======
->>>>>>> 02357634
 cur_dir_name = os.path.dirname(os.path.realpath(__file__))
 mappings_terms_fn = f"{cur_dir_name}/es_mappings_terms.yml"
 
