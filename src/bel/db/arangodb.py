# Standard Library
import re
from dataclasses import dataclass
from typing import List, Mapping, Optional

# Third Party
# Third Party Imports
import arango
import arango.client
import arango.database
import arango.exceptions

# Local Imports
import bel.core.settings as settings
import boltons.iterutils
from bel.core.utils import _create_hash
<<<<<<< HEAD
=======
from loguru import logger
>>>>>>> 02357634

resources_db_name = settings.RESOURCES_DB  # BEL Resources (Namespaces, etc)
bel_db_name = settings.BEL_DB  # Misc BEL


# BEL Resources
equiv_nodes_name = "equivalence_nodes"  # equivalence node collection name
equiv_edges_name = "equivalence_edges"  # equivalence edge collection name
ortholog_nodes_name = "ortholog_nodes"  # ortholog node collection name
ortholog_edges_name = "ortholog_edges"  # ortholog edge collection name
resources_metadata_name = "resources_metadata"  # BEL Resources metadata
terms_coll_name = "terms"  # BEL Namespaces/Terms collection name

# BEL database collections
bel_config_name = "bel_config"  # BEL settings and configuration
bel_namespaces_name = "bel_namespaces"  # BEL namespaces
bel_validations_name = "validations"  # BEL Assertion/Annotation validations


def get_user_credentials(username, password):
    """Get username/password

    Use provided username and password OR in config OR blank in that order
    """
    username = boltons.iterutils.first([username, settings.ARANGO_USER], default="")
<<<<<<< HEAD
    password = boltons.iterutils.first([password, settings.ARANGO_PASSWORD], default="")
=======
    password = boltons.iterutils.first(
        [password, settings.ARANGO_PASSWORD],
        default="",
    )
>>>>>>> 02357634

    return username, password


def get_client(url=None, port=None, username=None, password=None):
    """Get arango client db handle"""

    url = boltons.iterutils.first([url, settings.ARANGO_URL, "http://localhost:8529"])
    (username, password) = get_user_credentials(username, password)

    try:
        client = arango.ArangoClient(hosts=url)
        client.db(verify=True)
        return client

    except Exception:
        logger.error(f"Cannot access arangodb at {url}")
        return None


# Index mgmt #################################################################################
@dataclass
class IndexDefinition:
    """Class for defining collection indexes"""

    fields: List[str]  # ordered list of fields to be indexed
    id: Optional[str] = None  # ID is provided by arangodb
    type: str = "hash"  # primary or edge indexes are ignored
    unique: bool = False
    sparse: Optional[bool] = None
    deduplicate: Optional[bool] = None
    name: str = None
    in_background: bool = True


def add_index(collection, index: IndexDefinition):
    """Add index"""

    # add_hash_index(fields, unique=None, sparse=None, deduplicate=None, name=None, in_background=None)
    if index.type == "hash":
        collection.add_hash_index(
            index.fields,
            unique=index.unique,
            sparse=index.sparse,
            deduplicate=index.deduplicate,
            name=index.name,
            in_background=index.in_background,
        )
    elif index.type == "persistent":
        collection.add_persistent_index(
            index.fields,
            unique=index.unique,
            sparse=index.sparse,
            name=index.name,
            in_background=index.in_background,
        )
    else:
        logger.error(f"Cannot add index type: {index.type}")


def remove_old_indexes(
    collection,
    current_indexes: Mapping[str, IndexDefinition],
    desired_indexes: Mapping[str, IndexDefinition],
):
    """Remove out of date indexes"""

    for key in current_indexes:
        if key not in desired_indexes:
            print(f"Removing index {key} id: {current_indexes[key].id} from {collection}")
            collection.delete_index(current_indexes[key].id)


def update_index_state(collection, desired_indexes: List[IndexDefinition]):
    """Update index state

    desired_indexes keys = f"{index_type}_{'_'.join(sorted(fields))}", e.g. hash_firstname_lastname

    Remove indices that are not specified and add indices that are missing
    """

    new = {}
    for index in desired_indexes:
        index_key = f"{index.type}_{'_'.join(sorted(index.fields))}"
        new[index_key] = index

    desired_indexes = new

    current_indexes_list = collection.indexes()
    current_indexes: dict = {}
    for idx in current_indexes_list:
        if idx["type"] in ["primary", "edge"]:
            continue  # skip primary indices

        idx.pop("selectivity", None)
        index = IndexDefinition(**idx)
        index_key = f"{index.type}_{'_'.join(sorted(index.fields))}"
        current_indexes[index_key] = index

    remove_old_indexes(collection, current_indexes, desired_indexes)

    # Add missing desired indexes
    for key in desired_indexes:
        if key not in current_indexes:
            add_index(collection, desired_indexes[key])


# Index mgmt ##################################################################################


def get_resources_handles(client, username=None, password=None):
    """Get BEL Resources arangodb handle"""

    (username, password) = get_user_credentials(username, password)

    sys_db = client.db("_system", username=username, password=password)

    # Create a new database named "bel_resources"
    if sys_db.has_database(resources_db_name):
        if username and password:
            resources_db = client.db(resources_db_name, username=username, password=password)
        else:
            resources_db = client.db(resources_db_name)
    else:
        if username and password:
            resources_db = sys_db.create_database(
                name=resources_db_name,
                users=[{"username": username, "password": password, "active": True}],
            )
        else:
            resources_db = sys_db.create_database(name=resources_db_name)

    if resources_db.has_collection(resources_metadata_name):
        resources_metadata_coll = resources_db.collection(resources_metadata_name)
    else:
        resources_metadata_coll = resources_db.create_collection(resources_metadata_name)

    if resources_db.has_collection(equiv_nodes_name):
        equiv_nodes_coll = resources_db.collection(equiv_nodes_name)
    else:
        equiv_nodes_coll = resources_db.create_collection(equiv_nodes_name)

    if resources_db.has_collection(equiv_edges_name):
        equiv_edges_coll = resources_db.collection(equiv_edges_name)
    else:
        equiv_edges_coll = resources_db.create_collection(equiv_edges_name, edge=True)

    if resources_db.has_collection(ortholog_nodes_name):
        ortholog_nodes_coll = resources_db.collection(ortholog_nodes_name)
    else:
        ortholog_nodes_coll = resources_db.create_collection(ortholog_nodes_name)

    if resources_db.has_collection(ortholog_edges_name):
        ortholog_edges_coll = resources_db.collection(ortholog_edges_name)
    else:
        ortholog_edges_coll = resources_db.create_collection(ortholog_edges_name, edge=True)

    if resources_db.has_collection(terms_coll_name):
        terms_coll = resources_db.collection(terms_coll_name)
    else:
        terms_coll = resources_db.create_collection(terms_coll_name)

    # Update indexes
    update_index_state(
        equiv_nodes_coll, [IndexDefinition(type="hash", fields=["key"], unique=True)]
    )
    update_index_state(
        terms_coll,
        [
            IndexDefinition(type="hash", fields=["key"], unique=True),
            IndexDefinition(type="persistent", fields=["alt_keys[*]"], unique=False, sparse=True),
            IndexDefinition(
                type="persistent", fields=["equivalence_keys[*]"], unique=False, sparse=True
            ),
            IndexDefinition(
                type="persistent", fields=["obsolete_keys[*]"], unique=False, sparse=True
            ),
        ],
    )
    update_index_state(
        ortholog_nodes_coll, [IndexDefinition(type="hash", fields=["key"], unique=True)]
    )

    return {
        "resources_db": resources_db,
        "resources_metadata_coll": resources_metadata_coll,
        "equiv_nodes_coll": equiv_nodes_coll,
        "equiv_edges_coll": equiv_edges_coll,
        "ortholog_nodes_coll": ortholog_nodes_coll,
        "ortholog_edges_coll": ortholog_edges_coll,
        "terms_coll": terms_coll,
    }


def get_bel_handles(client, username=None, password=None):
    """Get BEL API arango db handle"""

    (username, password) = get_user_credentials(username, password)

    sys_db = client.db("_system", username=username, password=password)

    # Create a new database named "bel"
    if sys_db.has_database(bel_db_name):
        if username and password:
            bel_db = client.db(bel_db_name, username=username, password=password)
        else:
            bel_db = client.db(bel_db_name)
    else:
        if username and password:
            sys_db.create_database(
                name=bel_db_name,
                users=[{"username": username, "password": password, "active": True}],
            )
        else:
            sys_db.create_database(name=bel_db_name)

        bel_db = client.db(bel_db_name)

    if bel_db.has_collection(bel_config_name):
        bel_config_coll = bel_db.collection(bel_config_name)
    else:
        bel_config_coll = bel_db.create_collection(bel_config_name, index_bucket_count=64)

    if bel_db.has_collection(bel_validations_name):
        bel_validations_coll = bel_db.collection(bel_validations_name)
    else:
        bel_validations_coll = bel_db.create_collection(bel_validations_name, index_bucket_count=64)

    return {
        "bel_db": bel_db,
        "bel_config_coll": bel_config_coll,
        "bel_validations_coll": bel_validations_coll,
    }


# #############################################################################
# Initialize arango_client !!!!!!!!!!!!!!!!!!!
#     and provide db and collection handles
# #############################################################################
client = get_client()

# Resources db
resources_handles = get_resources_handles(client)
resources_db = resources_handles["resources_db"]
resources_metadata_coll = resources_handles["resources_metadata_coll"]
equiv_nodes_coll = resources_handles["equiv_nodes_coll"]
equiv_edges_coll = resources_handles["equiv_edges_coll"]
ortholog_nodes_coll = resources_handles["ortholog_nodes_coll"]
ortholog_edges_coll = resources_handles["ortholog_edges_coll"]
terms_coll = resources_handles["terms_coll"]

# BEL db
bel_handles = get_bel_handles(client)
bel_db = bel_handles["bel_db"]
bel_config_coll = bel_handles["bel_config_coll"]
bel_validations_coll = bel_handles["bel_validations_coll"]


def delete_database(client, db_name, username=None, password=None):
    """Delete Arangodb database"""

    (username, password) = get_user_credentials(username, password)

    sys_db = client.db("_system", username=username, password=password)

    try:
        return sys_db.delete_database(db_name)
    except Exception:
        logger.warning(f"No arango database {db_name} to delete, does not exist")


def batch_load_docs(db, doc_iterator, on_duplicate: str = "replace"):
    """Batch load documents

    Args:
        db: ArangoDB client database handle
        doc_iterator:  function that yields (collection_name, doc_key, doc)
        on_duplicate: defaults to replace, but can be error, update, replace or ignore

        https://python-driver-for-arangodb.readthedocs.io/en/master/specs.html?highlight=import_bulk#arango.collection.StandardCollection.import_bulk
    """

    batch_size = 500

    counter = 0
    collections = {}
    docs = {}

    if on_duplicate not in ["error", "update", "replace", "ignore"]:
        logger.error(f"Bad parameter for on_duplicate: {on_duplicate}")
        return

    for (collection_name, doc) in doc_iterator:
        if collection_name not in collections:
            collections[collection_name] = db.collection(collection_name)
            docs[collection_name] = []

        counter += 1

        docs[collection_name].append(doc)

        if counter % batch_size == 0:
            # logger.debug(f"Bulk import arangodb: {counter}")
            for collection_name in docs:
                collections[collection_name].import_bulk(
                    docs[collection_name], on_duplicate=on_duplicate, halt_on_error=False
                )
                docs[collection_name] = []

    # logger.debug(f"Bulk import arangodb: {counter}")
    for collection_name in docs:
        try:
            collections[collection_name].import_bulk(
                docs[collection_name], details=True, on_duplicate=on_duplicate, halt_on_error=False
            )

            docs[collection_name] = []
        except arango.exceptions.DocumentInsertError as e:
            logger.error(f"Problem with arango bulk import: {str(e)}")


def arango_id_to_key(_id):
    """Remove illegal chars from potential arangodb _key (id) or return hashed key if > 60 chars

    Arango _key cannot be longer than 254 chars but we convert to hash if over 60 chars

    Args:
        _id (str): id to be used as arangodb _key

    Returns:
        (str): _key value with illegal chars removed
    """

    if len(_id) > 60:
        key = _create_hash(_id)
    elif len(_id) < 1:
        logger.error(f"Arango _key cannot be an empty string: Len={len(_id)}  Key: {_id}")
    else:
        key = re.sub(r"[^a-zA-Z0-9\_\-\:\.\@\(\)\+\,\=\;\$\!\*\%]+", r"_", _id)

    return key


def aql_query(db, query, batch_size=20, ttl=300):
    """Run AQL query

    Default batch_size = 20
    Default time to live for the query is 300

    Returns:
        result_cursor
    """

    result = db.aql.execute(query, batch_size=batch_size, ttl=ttl)

    return result<|MERGE_RESOLUTION|>--- conflicted
+++ resolved
@@ -14,10 +14,7 @@
 import bel.core.settings as settings
 import boltons.iterutils
 from bel.core.utils import _create_hash
-<<<<<<< HEAD
-=======
 from loguru import logger
->>>>>>> 02357634
 
 resources_db_name = settings.RESOURCES_DB  # BEL Resources (Namespaces, etc)
 bel_db_name = settings.BEL_DB  # Misc BEL
@@ -43,14 +40,10 @@
     Use provided username and password OR in config OR blank in that order
     """
     username = boltons.iterutils.first([username, settings.ARANGO_USER], default="")
-<<<<<<< HEAD
-    password = boltons.iterutils.first([password, settings.ARANGO_PASSWORD], default="")
-=======
     password = boltons.iterutils.first(
         [password, settings.ARANGO_PASSWORD],
         default="",
     )
->>>>>>> 02357634
 
     return username, password
 
