# Standard Library
import json
from typing import List, Tuple

# Third Party
# Local Imports
import bel.core.settings as settings

<<<<<<< HEAD
=======
# Third Party Imports
import redis
from loguru import logger

>>>>>>> 02357634
redis_db = redis.Redis(host=settings.REDIS_HOST, port=settings.REDIS_PORT, db=0)

batch_cnt = 5  # TODO increase after initial testing


"""Notes

Queues:
    mq stands for message queue

    stores: [bel]

    mq:{store}
    mq:{store}:worker:{uuid}

    task should be formatted f"{url}:::{id}:::{action}"
        handles add/remove in a single queue

"""


def queue_lengths(stores: List[str] = [settings.REDIS_QUEUE]):
    """Collect message queue lengths"""

    qlens = {}
    for store in stores:
        key = f"mq:{store}"
        qlens[key] = redis_db.llen(key)

    return qlens


def reset_queues(stores: List[str] = [settings.REDIS_QUEUE]):
    """Reset all of the queues including the worker processing queues"""

    for store in stores:
        for key in redis_db.keys(f"mq:{store}:*"):
            redis_db.ltrim(key, 1, 0)  # Clear all elements by setting start>end<|MERGE_RESOLUTION|>--- conflicted
+++ resolved
@@ -6,13 +6,10 @@
 # Local Imports
 import bel.core.settings as settings
 
-<<<<<<< HEAD
-=======
 # Third Party Imports
 import redis
 from loguru import logger
 
->>>>>>> 02357634
 redis_db = redis.Redis(host=settings.REDIS_HOST, port=settings.REDIS_PORT, db=0)
 
 batch_cnt = 5  # TODO increase after initial testing
