# Standard Library
import copy
import re
from typing import List, Tuple

# Third Party Imports
import structlog

# Local Imports
import bel.db.arangodb as arangodb
import bel.db.elasticsearch
import bel.lang.belobj
import bel.utils
from bel.Config import config

log = structlog.getLogger(__name__)

es = bel.db.elasticsearch.get_client()

client = arangodb.get_client()
belapi_db = arangodb.get_belapi_handle(client)

bel_validations_name = arangodb.bel_validations_name
bel_validation_coll = belapi_db.collection(bel_validations_name)


def convert_msg_to_html(msg):
    """Convert \n into a <BR> for an HTML formatted message"""

    msg = re.sub("\n", "<br />", msg, flags=re.MULTILINE)
    return msg


def get_validation_for_hashes(hashes):
    """Get cached validations from validation cache database in arangodb"""

    hashes_str = '", "'.join(hashes)
    hashes_str = f'"{hashes_str}"'
    query = f"""
        FOR doc IN {bel_validations_name}
            FILTER doc._key in [{hashes_str}]
            RETURN {{ hash: doc._key, validation: doc.validation }}
    """

    validations = {}
    for r in belapi_db.aql.execute(query, batch_size=20):
        validations[r["hash"]] = r["validation"]

    return validations


def get_hash(string: str) -> str:
    """CityHash hash of assertion string"""

    return bel.utils._create_hash(string)


def get_assertion_str(assertion) -> str:

    assertion_str = (
        f'{assertion.get("subject")} {assertion.get("relation", "")} {assertion.get("object", "")}'
    )
    assertion_str = assertion_str.replace("None", "")
    assertion_str = assertion_str.rstrip()

    return assertion_str


def get_cached_assertion_validations(assertions, validation_level, error_level):
    """ Collect cached validations for assertions"""

    # Get hash keys for missing validations
    hashes = []
    for idx, assertion in enumerate(assertions):

        if (
            not assertion.get("validation", False)
            or assertion["validation"]["status"] == "processing"
        ):

            assertion["str"] = get_assertion_str(assertion)
            assertion["hash"] = get_hash(assertion["str"])
            hashes.append(assertion["hash"])

    val_by_hashkey = get_validation_for_hashes(hashes)

    for idx, assertion in enumerate(assertions):
        if assertion.get("hash", "") in val_by_hashkey:
            assertion["validation"] = copy.deepcopy(val_by_hashkey[assertion["hash"]])

            assertion_str = assertion.pop("str")
            assertion_hash = assertion.pop("hash")

            assertions[idx] = copy.deepcopy(assertion)

    return assertions


def save_validation_by_hash(hash_key: str, validation: dict, src: str) -> None:
    """Save validation results to cache

    Args:
        hash_key (str): hash key id
        validation (dict): validation object
        src (str): source string that was validated (annotation or assertion)
    """

    log.info("Save validation", hash_key=hash_key, validation=validation)

    doc = {"_key": hash_key, "validation": validation, "source": src}
    bel_validation_coll.insert(doc, overwrite=True, silent=True)


def validate_assertion(assertion, validation_level: str, error_level: str):
    """ Validate single assertion """

    bel_version = config["bel"]["lang"]["default_bel_version"]
    bo = bel.lang.belobj.BEL(bel_version, config["bel_api"]["servers"]["api_url"])

    if not assertion.get("hash", False):
        assertion_str = get_assertion_str(assertion)
        assertion_hash = get_hash(assertion_str)
    else:
        assertion_str = assertion.get("str", "")
        assertion_hash = assertion.get("hash", "")
<<<<<<< HEAD
    try:
        messages = (
            bo.parse(assertion_str).semantic_validation(error_level=error_level).validation_messages
        )
    except:
        messages = [("ERROR", f"Could not parse {assertion_str}")]
        log.exception(f"Could not parse: {assertion_str}")

    validation = {"status": "good", "errors": [], "warnings": []}
    for message in messages:
=======

    messages: List[Tuple] = []

    log.info("Assertion", assertion=assertion)

    if (
        assertion.get("subject", False) in [False, "", None]
        and assertion.get("relation", False) in [False, "", None]
        and assertion.get("object", False) in [False, "", None]
    ):
        messages.append(("ERROR", "Missing Assertion subject, relation and object"))

    elif not assertion.get("subject", False):
        messages.append(("ERROR", "Missing Assertion subject"))

    elif assertion.get("relation", False) and assertion.get("object", False) in [False, "", None]:
        messages.append(
            (
                "ERROR",
                "Missing Assertion object - if you have a subject and relation - you must have an object.",
            )
        )

    else:
        try:
            messages.extend(
                bo.parse(assertion_str)
                .semantic_validation(error_level=error_level)
                .validation_messages
            )
        except:
            messages.append(("ERROR", f"Could not parse {assertion_str}"))
            log.exception(f"Could not parse: {assertion_str}")

    validation = {"status": "good", "errors": [], "warnings": []}

    for message in messages:
        if message == []:
            continue

        log.info("Validation message", message_=message)

>>>>>>> 1372259a
        (level, msg) = message
        if level == "ERROR":
            if validation["status"] != "error":
                validation["status"] = "error"

            validation["errors"].append(
                {
                    "level": f"{level.title()}",
                    "section": "Assertion",
                    "label": f"{level.title()}-Assertion",
                    "msg": msg,
                    "msg_html": convert_msg_to_html(msg),
                }
            )

        elif level == "WARNING":
<<<<<<< HEAD
            if validation["status"] != "good":
=======
            if validation["status"] != "error":
>>>>>>> 1372259a
                validation["status"] = "warning"
            validation["warnings"].append(
                {
                    "level": f"{level.title()}",
                    "section": "Assertion",
                    "label": f"{level.title()}-Assertion",
                    "msg": msg,
                    "msg_html": convert_msg_to_html(msg),
                }
            )

    assertion["validation"] = copy.deepcopy(validation)
    save_validation_by_hash(assertion_hash, validation, assertion_str)

<<<<<<< HEAD
    assertion_str = assertion.pop("str")
    assertion_hash = assertion.pop("hash")
=======
    assertion_str = assertion.pop("str", "")
    assertion_hash = assertion.pop("hash", "")
>>>>>>> 1372259a

    return assertion


def validate_assertions(assertions: List[dict], validation_level: str, error_level: str):
    """ Validate assertions

    Args:
        assertions (List[dict]): List of assertion objects
        validation_level:   complete - fill in any missing assertion/annotation validations
                            force - redo all validations
                            cached - only return cached/pre-generated validations
        error_level:  [ERROR, WARNING] - what types of validation results to return
    """

    for idx, assertion in enumerate(assertions):
        if not assertion.get("validation", False):
            assertions[idx]["validation"] = {"status": "processing"}
        if not assertion["validation"].get("status", False):
            assertions[idx]["validation"] = {"status": "processing"}

    # Process missing validations only
    if validation_level != "force":
        assertions = get_cached_assertion_validations(assertions, validation_level, error_level)

        if validation_level == "complete":
            for idx, assertion in enumerate(assertions):
                if (
                    not assertion.get("validation", False)
                    or assertion["validation"]["status"] == "processing"
                ):
                    assertions[idx] = validate_assertion(assertion, validation_level, error_level)

    # Force validation of all assertions
    else:
        for idx, assertion in enumerate(assertions):

            assertions[idx] = validate_assertion(assertion, validation_level, error_level)

    return assertions


def get_cached_annotation_validations(annotations):
    """ Collect cached validations for annotations"""

    # Get hash keys for missing validations
    hashes = []
    for idx, annotation in enumerate(annotations):

        if (
            not annotation.get("validation", False)
            or annotation["validation"].get("status", "") == "processing"
        ):
            annotation["str"] = get_annotation_str(annotation)
            annotation["hash"] = get_hash(annotation["str"])
            annotations[idx] = copy.deepcopy(annotation)
            hashes.append(annotation["hash"])

    cached_validations = get_validation_for_hashes(hashes)

    for idx, annotation in enumerate(annotations):
        if annotation.get("hash", "") in cached_validations:
            annotation["validation"] = copy.deepcopy(cached_validations[annotation["hash"]])

            annotation.pop("hash", "")
            annotation.pop("annotation_str", "")

            annotations[idx] = copy.deepcopy(annotation)

    return annotations


def get_annotation_str(annotation):

    annotation_str = f"{annotation['type']} {annotation['id']}"
    annotation_str = annotation_str.strip()

    return annotation_str


def validate_annotation(annotation):
    """Check elasticsearch index for annotation term"""

    if not annotation.get("hash", False):
        annotation_str = get_annotation_str(annotation)
        annotation_hash = get_hash(annotation_str)
    else:
        annotation_str = annotation.get("str", "")
        annotation_hash = annotation.get("hash", "")

    search_body = {
        "_source": ["src_id", "id", "name", "label", "annotation_types"],
        "query": {"term": {"id": annotation["id"]}},
    }

    annotation["validation"] = {"status": "good", "warnings": []}
    results = es.search(index="terms", doc_type="term", body=search_body)
    if len(results["hits"]["hits"]) > 0:
        result = results["hits"]["hits"][0]["_source"]
        if annotation["type"] not in result["annotation_types"]:
            annotation["validation"]["status"] = "warning"
            msg = f'Annotation type: {annotation["type"]} for {annotation["id"]} does not match annotation types in database: {result["annotation_types"]}'
            annotation["validation"]["warnings"].append(
                {
                    "level": "Warning",
                    "section": "Annotation",
                    "label": "Warning-Annotation",
                    "msg": msg,
                    "msg_html": msg,
                }
            )
    else:
        msg = f"Annotation term: {annotation['id']} not found in database"
        annotation["validation"]["status"] = "warning"
        annotation["validation"]["warnings"].append(
            {
                "level": "Warning",
                "section": "Annotation",
                "label": "Warning-Annotation",
                "msg": msg,
                "msg_html": msg,
            }
        )

    log.info("Saving annotation", annotation=annotation_str, hash=annotation_hash)

    save_validation_by_hash(annotation_hash, annotation["validation"], annotation_str)

    annotation.pop("hash", "")
    annotation.pop("annotation_str", "")

    return annotation


def validate_annotations(annotations: List[dict], validation_level: str):
    """ Validate annotations

    Args:
        annotations (List[dict]): List of annotation objects
        validation_level:   complete - fill in any missing annotation/annotation validations
                            force - redo all validations
                            cached - only return cached/pre-generated validations
        error_level:  [ERROR, WARNING] - what types of validation results to return
    """

    for idx, annotation in enumerate(annotations):
        if not annotation.get("validation", False):
            annotations[idx]["validation"] = {"status": "processing"}
        if not annotation["validation"].get("status", False):
            annotations[idx]["validation"] = {"status": "processing"}

    # Process missing validations only
    if validation_level != "force":
        annotations = get_cached_annotation_validations(annotations)

        if validation_level == "complete":
            for idx, annotation in enumerate(annotations):
                if (
                    not annotation.get("validation", False)
                    or annotation["validation"].get("status", "") == "processing"
                ):
                    annotations[idx] = validate_annotation(annotation)

    # Force validation of all annotations
    else:
        for idx, annotation in enumerate(annotations):
            annotations[idx] = validate_annotation(annotation)

    return annotations


def validate(nanopub: dict, error_level: str = "WARNING", validation_level: str = "complete"):
    """Validate Nanopub

    Error Levels are similar to log levels - selecting WARNING includes both
    WARNING and ERROR, selecting ERROR just includes ERROR

    The validation result is a list of objects containing
        {
            'level': 'Warning|Error',
            'section': 'Assertion|Annotation|Structure',
            'label': '{Error|Warning}-{Assertion|Annotation|Structure}',  # to be used for faceting in Elasticsearch
            'index': idx,  # Index of Assertion or Annotation in Nanopub - starts at 0
            'msg': msg,  # Error or Warning message
        }

    Args:
        nanopub: nanopub record starting with nanopub...
    Returns:
        list(tuples): [{'level': 'Warning', 'section': 'Assertion', 'label': 'Warning-Assertion', 'index': 0, 'msg': <msg>}]

    """

    # Validation results
    validation_results = []

    bel_version = config["bel"]["lang"]["default_bel_version"]

    # Structural checks
    try:
        if not isinstance(nanopub["nanopub"]["assertions"], list):
            msg = "Assertions must be a list/array"
            validation_results.append(
                {
                    "level": "Error",
                    "section": "Structure",
                    "label": "Error-Structure",
                    "msg": msg,
                    "msg_html": msg,
                }
            )
    except Exception as e:
        msg = 'Missing nanopub["nanopub"]["assertions"]'
        validation_results.append(
            {
                "level": "Error",
                "section": "Structure",
                "label": "Error-Structure",
                "msg": msg,
                "msg_html": msg,
            }
        )

    try:
        if "name" in nanopub["nanopub"]["type"] and "version" in nanopub["nanopub"]["type"]:
            pass
        if nanopub["nanopub"]["type"]["name"].upper() == "BEL":
            bel_version = nanopub["nanopub"]["type"]["version"]

    except Exception as e:
        msg = 'Missing or badly formed type - must have nanopub["nanopub"]["type"] = {"name": <name>, "version": <version}'
        validation_results.append(
            {
                "level": "Error",
                "section": "Structure",
                "label": "Error-Structure",
                "msg": msg,
                "msg_html": msg,
            }
        )

    try:
        for key in ["uri", "database", "reference"]:
            if key in nanopub["nanopub"]["citation"]:
                break
        else:
            msg = (
                'nanopub["nanopub"]["citation"] must have either a uri, database or reference key.'
            )
            validation_results.append(
                {
                    "level": "Error",
                    "section": "Structure",
                    "label": "Error-Structure",
                    "msg": msg,
                    "msg_html": msg,
                }
            )
    except Exception as e:
        msg = 'nanopub["nanopub"] must have a "citation" key with either a uri, database or reference key.'
        validation_results.append(
            {
                "level": "Error",
                "section": "Structure",
                "label": "Error-Structure",
                "msg": msg,
                "msg_html": msg,
            }
        )

    # Assertion checks
    if "assertions" in nanopub["nanopub"]:
        nanopub["nanopub"]["assertions"] = validate_assertions(
            nanopub["nanopub"]["assertions"],
            validation_level=validation_level,
            error_level=error_level,
        )

    # Annotation checks
    if "annotations" in nanopub["nanopub"]:
        nanopub["nanopub"]["annotations"] = validate_annotations(
            nanopub["nanopub"]["annotations"], validation_level=validation_level
        )

    nanopub["nanopub"]["metadata"]["gd_validation"] = copy.deepcopy(validation_results)

    return nanopub<|MERGE_RESOLUTION|>--- conflicted
+++ resolved
@@ -123,18 +123,6 @@
     else:
         assertion_str = assertion.get("str", "")
         assertion_hash = assertion.get("hash", "")
-<<<<<<< HEAD
-    try:
-        messages = (
-            bo.parse(assertion_str).semantic_validation(error_level=error_level).validation_messages
-        )
-    except:
-        messages = [("ERROR", f"Could not parse {assertion_str}")]
-        log.exception(f"Could not parse: {assertion_str}")
-
-    validation = {"status": "good", "errors": [], "warnings": []}
-    for message in messages:
-=======
 
     messages: List[Tuple] = []
 
@@ -177,7 +165,6 @@
 
         log.info("Validation message", message_=message)
 
->>>>>>> 1372259a
         (level, msg) = message
         if level == "ERROR":
             if validation["status"] != "error":
@@ -194,11 +181,7 @@
             )
 
         elif level == "WARNING":
-<<<<<<< HEAD
-            if validation["status"] != "good":
-=======
             if validation["status"] != "error":
->>>>>>> 1372259a
                 validation["status"] = "warning"
             validation["warnings"].append(
                 {
@@ -213,13 +196,8 @@
     assertion["validation"] = copy.deepcopy(validation)
     save_validation_by_hash(assertion_hash, validation, assertion_str)
 
-<<<<<<< HEAD
-    assertion_str = assertion.pop("str")
-    assertion_hash = assertion.pop("hash")
-=======
     assertion_str = assertion.pop("str", "")
     assertion_hash = assertion.pop("hash", "")
->>>>>>> 1372259a
 
     return assertion
 
