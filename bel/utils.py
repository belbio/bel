"""Various utilities used throughout the BEL package"""

# Standard Library
import collections
import datetime
import functools
import json
import logging
import tempfile
from timeit import default_timer
from typing import Any, Mapping

# Third Party Imports
import dateutil
import httpx
import ulid
from cityhash import CityHash64
from structlog import get_logger

log = get_logger()


def get_http_client():
    """Client for http requests"""

<<<<<<< HEAD
    return httpx.Client(verify=False)
=======
    return httpx.Client()
>>>>>>> 1372259a


http_client = get_http_client()


def timespan(start_time):
    """Return time in milliseconds from start_time"""

    timespan = datetime.datetime.now() - start_time
    timespan_ms = timespan.total_seconds() * 1000
    return timespan_ms


def download_file(url):
    """Download file"""

    with http_client.stream("GET", url) as response:

        fp = tempfile.NamedTemporaryFile()
        for chunk in response.iter_bytes():
            if chunk:  # filter out keep-alive new chunks
                fp.write(chunk)

        # log.info(f'Download file - tmp file: {fp.name}  size: {fp.tell()}')
        return fp


def url_path_param_quoting(param):
    """Quote URL path parameters

    Convert '/' to _FORWARDSLASH_ - otherwise is interpreted as additional path parameter
        gunicorn processes the path prior to Falcon and interprets the
        correct quoting of %2F into a slash
    """
    return param.replace("/", "_FORWARDSLASH_")


def first_true(iterable, default=False, pred=None):
    """Returns the first true value in the iterable.

    If no true value is found, returns *default*

    If *pred* is not None, returns the first item
    for which pred(item) is true.

    """
    # first_true([a,b,c], x) --> a or b or c or x
    # first_true([a,b], x, f) --> a if f(a) else b if f(b) else x
    return next(filter(pred, iterable), default)


def _create_hash_from_doc(doc: Mapping[str, Any]) -> str:
    """Create hash Id from edge record

    Args:
        edge (Mapping[str, Any]): edge record to create hash from

    Returns:
        str: Murmur3 128 bit hash
    """

    doc_string = json.dumps(doc, sort_keys=True)
    return _create_hash(doc_string)


def _create_hash(string: str) -> str:
    """Create CityHash64 bit hash of string

    Args:
        string (str): string to create CityHash64 from

    Returns:
        str: CityHash64
    """

    return str(CityHash64(string))


def _generate_id() -> str:
    """Create ULID

    See: https://github.com/ahawker/ulid

    Returns:
        str: ULID random, unique identifier
    """

    # return str(uuid1())
    return ulid.new()


def dt_utc_formatted():
    """Create UTC ISODate formatted datetime string

    Format: YYYY-MM-DDThh:mm:ss.sssZ
    """
    return f"{datetime.datetime.utcnow().isoformat(timespec='milliseconds')}Z"


def parse_dt(dt: str):
    """Get datetime object from datetime strings"""

    return dateutil.parse(dt)


"""
https://github.com/brouberol/contexttimer/blob/master/contexttimer/__init__.py

Ctimer - A timer context manager measuring the
clock wall time of the code block it contains.
Copyright (C) 2013 Balthazar Rouberol - <brouberol@imap.cc>
This program is free software: you can redistribute it and/or modify
it under the terms of the GNU General Public License as published by
the Free Software Foundation, either version 3 of the License, or
(at your option) any later version.
This program is distributed in the hope that it will be useful,
but WITHOUT ANY WARRANTY; without even the implied warranty of
MERCHANTABILITY or FITNESS FOR A PARTICULAR PURPOSE.  See the
GNU General Public License for more details.
You should have received a copy of the GNU General Public License
along with this program.  If not, see <http://www.gnu.org/licenses/>.
"""

__version__ = "0.3.3"


class Timer(object):

    """ A timer as a context manager
    Wraps around a timer. A custom timer can be passed
    to the constructor. The default timer is timeit.default_timer.
    Note that the latter measures wall clock time, not CPU time!
    On Unix systems, it corresponds to time.time.
    On Windows systems, it corresponds to time.clock.
    Keyword arguments:
        output -- if True, print output after exiting context.
                  if callable, pass output to callable.
        factor -- 1000 for milliseconds, 1 for seconds
        format -- str.format string to be used for output; default "took {} ms"
        prefix -- string to prepend (plus a space) to output
                  For convenience, if you only specify this, output defaults to True.
    """

    def __init__(
        self, timer=default_timer, factor=1000, output=None, fmt="took {:.1f} ms", prefix=""
    ):
        self.timer = timer
        self.factor = factor
        self.output = output
        self.fmt = fmt
        self.prefix = prefix
        self.end = None

    def __call__(self):
        """ Return the current time """
        return self.timer()

    def __enter__(self):
        """ Set the start time """
        self.start = self()
        return self

    def __exit__(self, exc_type, exc_value, exc_traceback):
        """ Set the end time """
        self.end = self()

        if self.prefix and self.output is None:
            self.output = True

        if self.output:
            output = " ".join([self.prefix, self.fmt.format(self.elapsed)])
            if callable(self.output):
                self.output(output)
            else:
                print(output)

    def __str__(self):
        return "%.3f" % (self.elapsed)

    @property
    def elapsed(self):
        """ Return the current elapsed time since start
        If the `elapsed` property is called in the context manager scope,
        the elapsed time bewteen start and property access is returned.
        However, if it is accessed outside of the context manager scope,
        it returns the elapsed time bewteen entering and exiting the scope.
        The `elapsed` property can thus be accessed at different points within
        the context manager scope, to time different parts of the block.
        """
        if self.end is None:
            # if elapsed is called in the context manager scope
            return (self() - self.start) * self.factor
        else:
            # if elapsed is called out of the context manager scope
            return (self.end - self.start) * self.factor


def timer(
    logger=None,
    level=logging.INFO,
    fmt="function %(function_name)s execution time: %(execution_time).3f",
    *func_or_func_args,
    **timer_kwargs,
):
    """ Function decorator displaying the function execution time
    All kwargs are the arguments taken by the Timer class constructor.
    """
    # store Timer kwargs in local variable so the namespace isn't polluted
    # by different level args and kwargs

    def wrapped_f(f):
        @functools.wraps(f)
        def wrapped(*args, **kwargs):
            with Timer(**timer_kwargs) as t:
                out = f(*args, **kwargs)
            context = {"function_name": f.__name__, "execution_time": t.elapsed}
            if logger:
                logger.log(level, fmt % context, extra=context)
            else:
                print(fmt % context)
            return out

        return wrapped

    if len(func_or_func_args) == 1 and isinstance(func_or_func_args[0], collections.Callable):
        return wrapped_f(func_or_func_args[0])
    else:
        return wrapped_f<|MERGE_RESOLUTION|>--- conflicted
+++ resolved
@@ -23,11 +23,7 @@
 def get_http_client():
     """Client for http requests"""
 
-<<<<<<< HEAD
-    return httpx.Client(verify=False)
-=======
     return httpx.Client()
->>>>>>> 1372259a
 
 
 http_client = get_http_client()
