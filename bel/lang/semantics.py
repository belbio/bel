# Semantic validation code

# Standard Library
import re
from typing import List, Tuple

# Third Party Imports
import structlog

# Local Imports
from bel.lang.ast import BELAst, Function, NSArg, StrArg
from bel.utils import http_client, url_path_param_quoting

log = structlog.getLogger()


def validate(bo, error_level: str = "WARNING") -> Tuple[bool, List[Tuple[str, str]]]:
    """Semantically validate BEL AST

    Add errors and warnings to bel_obj.validation_messages

    Error Levels are similar to log levels - selecting WARNING includes both
    WARNING and ERROR, selecting ERROR just includes ERROR

    Args:
        bo: main BEL language object
        error_level: return ERRORs only or also WARNINGs

    Returns:
        Tuple[bool, List[Tuple[str, str]]]: (is_valid, messages)
    """

    if bo.ast:
        bo = validate_functions(bo.ast, bo)  # No WARNINGs generated in this function
        if error_level == "WARNING":
            bo = validate_arg_values(bo.ast, bo)  # validates NSArg and StrArg values

    else:
        # Don't show general error if more specific error is already added
        errors = [error for error in bo.validation_messages if error[0] == "ERROR"]
        if not errors:
<<<<<<< HEAD
            bo.validation_messages.append(("ERROR", "Invalid BEL Statement - cannot parse"))
=======
            bo.validation_messages.append(("ERROR", "Invalid BEL Assertion - cannot parse"))
>>>>>>> 1372259a

    for msg in bo.validation_messages:
        if msg[0] == "ERROR":
            bo.parse_valid = False
            break

    return bo


def validate_functions(ast: BELAst, bo):
    """Recursively validate function signatures

    Determine if function matches one of the available signatures. Also,

    1. Add entity types to AST NSArg, e.g. Abundance, ...
    2. Add optional to  AST Arg (optional means it is not a
        fixed, required argument and needs to be sorted for
        canonicalization, e.g. reactants(A, B, C) )

    Args:
        bo: bel object

    Returns:
        bel object
    """

    if isinstance(ast, Function):
        log.debug(f"Validating: {ast.name}, {ast.function_type}, {ast.args}")
        function_signatures = bo.spec["functions"]["signatures"][ast.name]["signatures"]

        function_name = ast.name
        (valid_function, messages) = check_function_args(
            ast.args, function_signatures, function_name
        )
        if not valid_function:
            message = ", ".join(messages)
            bo.validation_messages.append(
                (
                    "ERROR",
                    "Invalid BEL Assertion function {} - problem with function signatures: {}".format(
                        ast.to_string(), message
                    ),
                )
            )
            bo.parse_valid = False

    # Recursively process every NSArg by processing BELAst and Functions
    if hasattr(ast, "args"):
        for arg in ast.args:
            validate_functions(arg, bo)

    return bo


def check_function_args(args, signatures, function_name):
    """Check function args - return message if function args don't match function signature

    Called from validate_functions

    We have following types of arguments to validate:
        1. Required, position_dependent arguments, e.g. p(HGNC:AKT1), NSArg HGNC:AKT1 is required and must be first argument
        2. Optional, position_dependent arguments, e.g. pmod(P, T, 308) - T and 308 are optional and position_dependent
        3. Optional, e.g. loc() modifier can only be found once, but anywhere after the position_dependent arguments
        4. Multiple, e.g. var(), can have more than one var() modifier in p() function

    Args:
        args (Union['Function', 'NSArg', 'StrArg']): AST Function arguments
        signatures (Mapping[str, Any]): function signatures from spec_dict, may be more than one per function
        function_name (str): passed in to improve error messaging

    Returns:
        Tuple[bool, List[str]]: (function_valid?, list of error messages per signature)
    """

    messages = []

    arg_types = []
    for arg in args:
        arg_type = arg.__class__.__name__
        if arg_type == "Function":
            arg_types.append((arg.name, ""))
        elif arg_type == "NSArg":
            arg_types.append((arg_type, f"{arg.namespace}:{arg.value}"))
        elif arg_type == "StrArg":
            arg_types.append((arg_type, arg.value))
    log.debug(f"Arg_types {arg_types}")

    matched_signature_idx = -1
    valid_function = False
    for sig_argset_idx, sig_argset in enumerate(signatures):
        sig_req_args = sig_argset["req_args"]  # required position_dependent arguments
        sig_pos_args = sig_argset["pos_args"]  # optional position_dependent arguments
        sig_opt_args = sig_argset["opt_args"]  # optional arguments
        sig_mult_args = sig_argset["mult_args"]  # multiple arguments

        log.debug(f"{sig_argset_idx} Req: {sig_req_args}")
        log.debug(f"{sig_argset_idx} Pos: {sig_pos_args}")
        log.debug(f"{sig_argset_idx} Opt: {sig_opt_args}")
        log.debug(f"{sig_argset_idx} Mult: {sig_mult_args}")

        # Check required arguments
        reqs_mismatch_flag = False
        for sig_idx, sig_req in enumerate(sig_req_args):
            if len(arg_types) > sig_idx:
                log.debug(
                    "Req args: arg_type {} vs sig_req {}".format(arg_types[sig_idx][0], sig_req)
                )
                if arg_types[sig_idx][0] not in sig_req:
                    reqs_mismatch_flag = True
                    msg = f"Missing required arguments for {function_name} signature: {sig_argset_idx}"
                    messages.append(msg)
                    log.debug(msg)
                    break

        if reqs_mismatch_flag:
            continue  # test next argset

        # Check position_dependent optional arguments
        pos_dep_arg_types = arg_types[len(sig_req_args) :]
        log.debug(f"Optional arg types {pos_dep_arg_types}")
        log.debug(f"{sig_argset_idx} Pos: {sig_pos_args}")
        pos_mismatch_flag = False
        for sig_pos_idx, sig_pos in enumerate(sig_pos_args):
            if sig_pos_idx == len(pos_dep_arg_types):
                break  # stop checking position dependent arguments when we run out of them vs signature optional position dependent arguments
            if pos_dep_arg_types[sig_pos_idx][0] not in sig_pos:
                pos_mismatch_flag = True
                msg = f"Missing position_dependent arguments for {function_name} signature: {sig_argset_idx}"
                messages.append(msg)
                log.debug(msg)
                break
        if pos_mismatch_flag:
            continue  # test next argset

        reqpos_arglen = len(sig_req_args) + len(sig_pos_args)
        optional_arg_types = arg_types[reqpos_arglen:]

        # Remove function args that are found in the mult_args signature
        optional_types = [
            (opt_type, opt_val)
            for opt_type, opt_val in optional_arg_types
            if opt_type not in sig_mult_args
        ]
        log.debug(f"Optional types after sig mult args removed {optional_types}")

        # Check if any remaining function args are duplicated and therefore not unique opt_args
        if len(optional_types) != len(set(optional_types)):
            msg = f"Duplicate optional arguments {optional_types} for {function_name} signature: {sig_argset_idx}"
            messages.append(msg)
            log.debug(msg)
            continue

        optional_types = [
            (opt_type, opt_val)
            for opt_type, opt_val in optional_types
            if opt_type not in sig_opt_args
        ]
        if len(optional_types) > 0:
            msg = f"Invalid arguments {optional_types} for {function_name} signature: {sig_argset_idx}"
            messages.append(msg)
            log.debug(msg)
            continue

        matched_signature_idx = sig_argset_idx
        messages = []  # reset messages if signature is matched
        valid_function = True
        break

    # Add NSArg and StrArg value types (e.g. Protein, Complex, ec)
    if matched_signature_idx > -1:
        # Shouldn't have single optional NSArg arguments - not currently checking for that
        log.debug(f'AST1, Sigs {signatures[matched_signature_idx]["arguments"]}  Args: {args}')
        for arg_idx, arg in enumerate(args):
            log.debug(f"Arg type {arg.type}")
            for sig_idx, sig_arg in enumerate(signatures[matched_signature_idx]["arguments"]):
                if arg.type == "Function" or sig_arg["type"] in ["Function", "Modifier"]:
                    pass  # Skip Function arguments
                elif sig_arg.get("position", None):
                    if sig_arg["position"] == arg_idx + 1:
                        arg.add_value_types(sig_arg["values"])
                        log.debug(f'AST2  {arg} {sig_arg["values"]}')
                elif arg.type in ["NSArg", "StrArg", "StrArgNSArg"]:
                    log.debug(f"Arg {arg}")
                    arg.add_value_types(sig_arg["values"])
                    log.debug(f'AST2  {arg} {sig_arg["values"]}')

    for arg in args:
        if arg.__class__.__name__ in ["NSArg", "StrArg"]:
            log.debug(f"Arg: {arg.to_string()} Value_types: {arg.value_types}")

    return (valid_function, messages)


def validate_arg_values(ast, bo):
    """Recursively validate arg (NSArg and StrArg) values

    Check that NSArgs are found in BELbio API and match appropriate entity_type.
    Check that StrArgs match their value - either default namespace or regex string

    Generate a WARNING if not.

    Args:
        bo: bel object

    Returns:
        bel object
    """

    if not bo.api_url:
        log.info("No API endpoint defined")
        return bo

    log.debug(f"AST: {ast}")

    # Test NSArg terms
    if isinstance(ast, NSArg):
        term_id = "{}:{}".format(ast.namespace, ast.value)
        value_types = ast.value_types
        log.debug(f"Value types: {value_types}  AST value: {ast.value}")
        # Default namespaces are defined in the bel_specification file
        if ast.namespace == "DEFAULT":  # may use the DEFAULT namespace or not
            for value_type in value_types:
                default_namespace = [
                    ns["name"] for ns in bo.spec["namespaces"][value_type]["info"]
                ] + [ns["abbreviation"] for ns in bo.spec["namespaces"][value_type]["info"]]

                if ast.value in default_namespace:
                    log.debug("Default namespace valid term: {}".format(term_id))
                    break
            else:  # if for loop doesn't hit the break, run this else
                log.debug("Default namespace invalid term: {}".format(term_id))
                bo.validation_messages.append(("WARNING", f"Default Term: {term_id} not found"))

        # Process normal, non-default-namespace terms
        else:
            request_url = bo.api_url + "/terms/{}".format(url_path_param_quoting(term_id))
            log.info(f"Validate Arg Values url {request_url}")
            r = http_client.get(request_url)
            if r and r.status_code == 200:
                result = r.json()
                # function signature term value_types doesn't match up with API term entity_types

                log.debug(
                    f'AST.value_types  {ast.value_types}  Entity types {result.get("entity_types", [])}'
                )

                # Check that entity types match
                if len(set(ast.value_types).intersection(result.get("entity_types", []))) == 0:
                    log.debug(
                        "Invalid Term - Assertion term {} allowable entity types: {} do not match API term entity types: {}".format(
                            term_id, ast.value_types, result.get("entity_types", [])
                        )
                    )
                    bo.validation_messages.append(
                        (
                            "WARNING",
                            "Invalid Term - Assertion term {} allowable entity types: {} do not match API term entity types: {}".format(
                                term_id, ast.value_types, result.get("entity_types", [])
                            ),
                        )
                    )

                if term_id in result.get("obsolete_ids", []):
                    bo.validation_messages.append(
                        ("WARNING", f'Obsolete term: {term_id}  Current term: {result["id"]}')
                    )

            elif r.status_code == 404:
                bo.validation_messages.append(
                    ("WARNING", f"Term: {term_id} not found in namespace")
                )
            else:
                log.error(f"Status {r.status_code} - Bad URL: {request_url}")

    # Process StrArgs
    if isinstance(ast, StrArg):
        log.debug(f"  Check String Arg: {ast.value}  {ast.value_types}")
        for value_type in ast.value_types:
            # Is this a regex to match against
            if re.match("/", value_type):
                value_type = re.sub("^/", "", value_type)
                value_type = re.sub("/$", "", value_type)
                match = re.match(value_type, ast.value)
                if match:
                    break
            if value_type in bo.spec["namespaces"]:
                default_namespace = [
                    ns["name"] for ns in bo.spec["namespaces"][value_type]["info"]
                ] + [ns["abbreviation"] for ns in bo.spec["namespaces"][value_type]["info"]]
                if ast.value in default_namespace:
                    break
        else:  # If for loop doesn't hit the break, no matches found, therefore for StrArg value is bad
            bo.validation_messages.append(
                (
                    "WARNING",
                    f"String value {ast.value} does not match default namespace value or regex pattern: {ast.value_types}",
                )
            )

    # Recursively process every NSArg by processing BELAst and Functions
    if hasattr(ast, "args"):
        for arg in ast.args:
            validate_arg_values(arg, bo)

    return bo<|MERGE_RESOLUTION|>--- conflicted
+++ resolved
@@ -39,11 +39,7 @@
         # Don't show general error if more specific error is already added
         errors = [error for error in bo.validation_messages if error[0] == "ERROR"]
         if not errors:
-<<<<<<< HEAD
-            bo.validation_messages.append(("ERROR", "Invalid BEL Statement - cannot parse"))
-=======
             bo.validation_messages.append(("ERROR", "Invalid BEL Assertion - cannot parse"))
->>>>>>> 1372259a
 
     for msg in bo.validation_messages:
         if msg[0] == "ERROR":
